# Released under the MIT License. See LICENSE for details.
#
"""Defines the spaz actor."""
# pylint: disable=too-many-lines

from __future__ import annotations

import random
from typing import TYPE_CHECKING

import ba
from bastd.actor import bomb as stdbomb
from bastd.actor.powerupbox import PowerupBoxFactory
from bastd.actor.spazfactory import SpazFactory
from bastd.gameutils import SharedObjects

if TYPE_CHECKING:
    from typing import Any, Sequence, Callable

POWERUP_WEAR_OFF_TIME = 20000
BASE_PUNCH_COOLDOWN = 400


class PickupMessage:
    """We wanna pick something up."""


class PunchHitMessage:
    """Message saying an object was hit."""


class CurseExplodeMessage:
    """We are cursed and should blow up now."""


class BombDiedMessage:
    """A bomb has died and thus can be recycled."""


class Spaz(ba.Actor):
    """
    Base class for various Spazzes.

    Category: **Gameplay Classes**

    A Spaz is the standard little humanoid character in the game.
    It can be controlled by a player or by AI, and can have
    various different appearances.  The name 'Spaz' is not to be
    confused with the 'Spaz' character in the game, which is just
    one of the skins available for instances of this class.
    """

    # pylint: disable=too-many-public-methods
    # pylint: disable=too-many-locals

    node: ba.Node
    """The 'spaz' ba.Node."""

    points_mult = 1
    curse_time: float | None = 5.0
    default_bomb_count = 1
    default_bomb_type = 'normal'
    default_boxing_gloves = False
    default_shields = False

    def __init__(
        self,
        color: Sequence[float] = (1.0, 1.0, 1.0),
        highlight: Sequence[float] = (0.5, 0.5, 0.5),
        character: str = 'Spaz',
        source_player: ba.Player | None = None,
        start_invincible: bool = True,
        can_accept_powerups: bool = True,
        powerups_expire: bool = False,
        demo_mode: bool = False,
    ):
        """Create a spaz with the requested color, character, etc."""
        # pylint: disable=too-many-statements

        super().__init__()
        shared = SharedObjects.get()
        activity = self.activity

        factory = SpazFactory.get()

        # We need to behave slightly different in the tutorial.
        self._demo_mode = demo_mode

        self.play_big_death_sound = False

        # Scales how much impacts affect us (most damage calcs).
        self.impact_scale = 1.0

        self.source_player = source_player
        self._dead = False
        if self._demo_mode:  # Preserve old behavior.
            self._punch_power_scale = 1.2
        else:
            self._punch_power_scale = factory.punch_power_scale
        self.fly = ba.getactivity().globalsnode.happy_thoughts_mode
        if isinstance(activity, ba.GameActivity):
            self._hockey = activity.map.is_hockey
        else:
            self._hockey = False
        self._punched_nodes: set[ba.Node] = set()
        self._cursed = False
        self._connected_to_player: ba.Player | None = None
        materials = [
            factory.spaz_material,
            shared.object_material,
            shared.player_material,
        ]
        roller_materials = [factory.roller_material, shared.player_material]
        extras_material = []

        if can_accept_powerups:
            pam = PowerupBoxFactory.get().powerup_accept_material
            materials.append(pam)
            roller_materials.append(pam)
            extras_material.append(pam)

        media = factory.get_media(character)
        punchmats = (factory.punch_material, shared.attack_material)
        pickupmats = (factory.pickup_material, shared.pickup_material)
        self.node: ba.Node = ba.newnode(
            type='spaz',
            delegate=self,
            attrs={
                'color': color,
                'behavior_version': 0 if demo_mode else 1,
                'demo_mode': demo_mode,
                'highlight': highlight,
                'jump_sounds': media['jump_sounds'],
                'attack_sounds': media['attack_sounds'],
                'impact_sounds': media['impact_sounds'],
                'death_sounds': media['death_sounds'],
                'pickup_sounds': media['pickup_sounds'],
                'fall_sounds': media['fall_sounds'],
                'color_texture': media['color_texture'],
                'color_mask_texture': media['color_mask_texture'],
                'head_model': media['head_model'],
                'torso_model': media['torso_model'],
                'pelvis_model': media['pelvis_model'],
                'upper_arm_model': media['upper_arm_model'],
                'forearm_model': media['forearm_model'],
                'hand_model': media['hand_model'],
                'upper_leg_model': media['upper_leg_model'],
                'lower_leg_model': media['lower_leg_model'],
                'toes_model': media['toes_model'],
                'style': factory.get_style(character),
                'fly': self.fly,
                'hockey': self._hockey,
                'materials': materials,
                'roller_materials': roller_materials,
                'extras_material': extras_material,
                'punch_materials': punchmats,
                'pickup_materials': pickupmats,
                'invincible': start_invincible,
                'source_player': source_player,
            },
        )
        self.shield: ba.Node | None = None

        if start_invincible:

            def _safesetattr(node: ba.Node | None, attr: str, val: Any) -> None:
                if node:
                    setattr(node, attr, val)

            ba.timer(1.0, ba.Call(_safesetattr, self.node, 'invincible', False))
        self.hitpoints = 1000
        self.hitpoints_max = 1000
        self.shield_hitpoints: int | None = None
        self.shield_hitpoints_max = 650
        self.shield_decay_rate = 0
        self.shield_decay_timer: ba.Timer | None = None
        self._boxing_gloves_wear_off_timer: ba.Timer | None = None
        self._boxing_gloves_wear_off_flash_timer: ba.Timer | None = None
        self._bomb_wear_off_timer: ba.Timer | None = None
        self._bomb_wear_off_flash_timer: ba.Timer | None = None
        self._multi_bomb_wear_off_timer: ba.Timer | None = None
        self._multi_bomb_wear_off_flash_timer: ba.Timer | None = None
        self.bomb_count = self.default_bomb_count
        self._max_bomb_count = self.default_bomb_count
        self.bomb_type_default = self.default_bomb_type
        self.bomb_type = self.bomb_type_default
        self.land_mine_count = 0
        self.blast_radius = 2.0
        self.powerups_expire = powerups_expire
        if self._demo_mode:  # preserve old behavior
            self._punch_cooldown = BASE_PUNCH_COOLDOWN
        else:
            self._punch_cooldown = factory.punch_cooldown
        self._jump_cooldown = 250
        self._pickup_cooldown = 0
        self._bomb_cooldown = 0
        self._has_boxing_gloves = False
        if self.default_boxing_gloves:
            self.equip_boxing_gloves()
        self.last_punch_time_ms = -9999
        self.last_pickup_time_ms = -9999
        self.last_jump_time_ms = -9999
        self.last_run_time_ms = -9999
        self._last_run_value = 0.0
        self.last_bomb_time_ms = -9999
        self._turbo_filter_times: dict[str, int] = {}
        self._turbo_filter_time_bucket = 0
        self._turbo_filter_counts: dict[str, int] = {}
        self.frozen = False
        self.shattered = False
        self._last_hit_time: int | None = None
        self._num_times_hit = 0
        self._bomb_held = False
        if self.default_shields:
            self.equip_shields()
        self._dropped_bomb_callbacks: list[Callable[[Spaz, ba.Actor], Any]] = []

        self._score_text: ba.Node | None = None
        self._score_text_hide_timer: ba.Timer | None = None
        self._last_stand_pos: Sequence[float] | None = None

        # Deprecated stuff.. should make these into lists.
        self.punch_callback: Callable[[Spaz], Any] | None = None
        self.pick_up_powerup_callback: Callable[[Spaz], Any] | None = None

    def exists(self) -> bool:
        return bool(self.node)

    def on_expire(self) -> None:
        super().on_expire()

        # Release callbacks/refs so we don't wind up with dependency loops.
        self._dropped_bomb_callbacks = []
        self.punch_callback = None
        self.pick_up_powerup_callback = None

    def add_dropped_bomb_callback(
        self, call: Callable[[Spaz, ba.Actor], Any]
    ) -> None:
        """
        Add a call to be run whenever this Spaz drops a bomb.
        The spaz and the newly-dropped bomb are passed as arguments.
        """
        assert not self.expired
        self._dropped_bomb_callbacks.append(call)

    def is_alive(self) -> bool:
        """
        Method override; returns whether ol' spaz is still kickin'.
        """
        return not self._dead

    def _hide_score_text(self) -> None:
        if self._score_text:
            assert isinstance(self._score_text.scale, float)
            ba.animate(
                self._score_text,
                'scale',
                {0.0: self._score_text.scale, 0.2: 0.0},
            )

    def _turbo_filter_add_press(self, source: str) -> None:
        """
        Can pass all button presses through here; if we see an obscene number
        of them in a short time let's shame/pushish this guy for using turbo.
        """
        t_ms = ba.time(
            timetype=ba.TimeType.BASE, timeformat=ba.TimeFormat.MILLISECONDS
        )
        assert isinstance(t_ms, int)
        t_bucket = int(t_ms / 1000)
        if t_bucket == self._turbo_filter_time_bucket:
            # Add only once per timestep (filter out buttons triggering
            # multiple actions).
            if t_ms != self._turbo_filter_times.get(source, 0):
                self._turbo_filter_counts[source] = (
                    self._turbo_filter_counts.get(source, 0) + 1
                )
                self._turbo_filter_times[source] = t_ms
                # (uncomment to debug; prints what this count is at)
                # ba.screenmessage( str(source) + " "
                #                   + str(self._turbo_filter_counts[source]))
                if self._turbo_filter_counts[source] == 15:
                    # Knock 'em out.  That'll learn 'em.
                    assert self.node
                    self.node.handlemessage('knockout', 500.0)

                    # Also issue periodic notices about who is turbo-ing.
                    now = ba.time(ba.TimeType.REAL)
                    if now > ba.app.last_spaz_turbo_warn_time + 30.0:
                        ba.app.last_spaz_turbo_warn_time = now
                        ba.screenmessage(
                            ba.Lstr(
                                translate=(
                                    'statements',
                                    (
                                        'Warning to ${NAME}:  '
                                        'turbo / button-spamming knocks'
                                        ' you out.'
                                    ),
                                ),
                                subs=[('${NAME}', self.node.name)],
                            ),
                            color=(1, 0.5, 0),
                        )
                        ba.playsound(ba.getsound('error'))
        else:
            self._turbo_filter_times = {}
            self._turbo_filter_time_bucket = t_bucket
            self._turbo_filter_counts = {source: 1}

    def set_score_text(
        self,
        text: str | ba.Lstr,
        color: Sequence[float] = (1.0, 1.0, 0.4),
        flash: bool = False,
    ) -> None:
        """
        Utility func to show a message momentarily over our spaz that follows
        him around; Handy for score updates and things.
        """
        color_fin = ba.safecolor(color)[:3]
        if not self.node:
            return
        if not self._score_text:
            start_scale = 0.0
            mnode = ba.newnode(
                'math',
                owner=self.node,
                attrs={'input1': (0, 1.4, 0), 'operation': 'add'},
            )
            self.node.connectattr('torso_position', mnode, 'input2')
            self._score_text = ba.newnode(
                'text',
                owner=self.node,
                attrs={
                    'text': text,
                    'in_world': True,
                    'shadow': 1.0,
                    'flatness': 1.0,
                    'color': color_fin,
                    'scale': 0.02,
                    'h_align': 'center',
                },
            )
            mnode.connectattr('output', self._score_text, 'position')
        else:
            self._score_text.color = color_fin
            assert isinstance(self._score_text.scale, float)
            start_scale = self._score_text.scale
            self._score_text.text = text
        if flash:
            combine = ba.newnode(
                'combine', owner=self._score_text, attrs={'size': 3}
            )
            scl = 1.8
            offs = 0.5
            tval = 0.300
            for i in range(3):
                cl1 = offs + scl * color_fin[i]
                cl2 = color_fin[i]
                ba.animate(
                    combine,
                    'input' + str(i),
                    {0.5 * tval: cl2, 0.75 * tval: cl1, 1.0 * tval: cl2},
                )
            combine.connectattr('output', self._score_text, 'color')

        ba.animate(self._score_text, 'scale', {0.0: start_scale, 0.2: 0.02})
        self._score_text_hide_timer = ba.Timer(
            1.0, ba.WeakCall(self._hide_score_text)
        )

    def on_jump_press(self) -> None:
        """
        Called to 'press jump' on this spaz;
        used by player or AI connections.
        """
        if not self.node:
            return

        if self.frozen or self.node.knockout > 0.0:
            return
        t_ms = ba.time(timeformat=ba.TimeFormat.MILLISECONDS)
        assert isinstance(t_ms, int)
        if t_ms - self.last_jump_time_ms >= self._jump_cooldown:
            self.node.jump_pressed = True
            self.last_jump_time_ms = t_ms
        self._turbo_filter_add_press('jump')

    def on_jump_release(self) -> None:
        """
        Called to 'release jump' on this spaz;
        used by player or AI connections.
        """
        if not self.node:
            return
        self.node.jump_pressed = False

    def on_pickup_press(self) -> None:
        """
        Called to 'press pick-up' on this spaz;
        used by player or AI connections.
        """
        if not self.node:
            return

        if self.frozen or self.node.knockout > 0.0:
            return
        t_ms = ba.time(timeformat=ba.TimeFormat.MILLISECONDS)
        assert isinstance(t_ms, int)
        if t_ms - self.last_pickup_time_ms >= self._pickup_cooldown:
            self.node.pickup_pressed = True
            self.last_pickup_time_ms = t_ms
        self._turbo_filter_add_press('pickup')

    def on_pickup_release(self) -> None:
        """
        Called to 'release pick-up' on this spaz;
        used by player or AI connections.
        """
        if not self.node:
            return
        self.node.pickup_pressed = False

    def on_hold_position_press(self) -> None:
        """
        Called to 'press hold-position' on this spaz;
        used for player or AI connections.
        """
        if not self.node:
            return
        self.node.hold_position_pressed = True
        self._turbo_filter_add_press('holdposition')

    def on_hold_position_release(self) -> None:
        """
        Called to 'release hold-position' on this spaz;
        used for player or AI connections.
        """
        if not self.node:
            return
        self.node.hold_position_pressed = False

    def on_punch_press(self) -> None:
        """
        Called to 'press punch' on this spaz;
        used for player or AI connections.
        """
        if not self.node:
            return

        if self.frozen or self.node.knockout > 0.0:
            return
        t_ms = ba.time(timeformat=ba.TimeFormat.MILLISECONDS)
        assert isinstance(t_ms, int)
        if t_ms - self.last_punch_time_ms >= self._punch_cooldown:
            if self.punch_callback is not None:
                self.punch_callback(self)
            self._punched_nodes = set()  # Reset this.
            self.last_punch_time_ms = t_ms
            self.node.punch_pressed = True
            if not self.node.hold_node:
                ba.timer(
                    0.1,
                    ba.WeakCall(
                        self._safe_play_sound,
                        SpazFactory.get().swish_sound,
                        0.8,
                    ),
                )
        self._turbo_filter_add_press('punch')

    def _safe_play_sound(self, sound: ba.Sound, volume: float) -> None:
        """Plays a sound at our position if we exist."""
        if self.node:
            ba.playsound(sound, volume, self.node.position)

    def on_punch_release(self) -> None:
        """
        Called to 'release punch' on this spaz;
        used for player or AI connections.
        """
        if not self.node:
            return
        self.node.punch_pressed = False

    def on_bomb_press(self) -> None:
        """
        Called to 'press bomb' on this spaz;
        used for player or AI connections.
        """
        if not self.node:
            return

        if self._dead or self.frozen or self.node.knockout > 0.0:
            return
        t_ms = ba.time(timeformat=ba.TimeFormat.MILLISECONDS)
        assert isinstance(t_ms, int)
        if t_ms - self.last_bomb_time_ms >= self._bomb_cooldown:
            self.last_bomb_time_ms = t_ms
            self.node.bomb_pressed = True
            if not self.node.hold_node:
                self.drop_bomb()
        self._turbo_filter_add_press('bomb')

    def on_bomb_release(self) -> None:
        """
        Called to 'release bomb' on this spaz;
        used for player or AI connections.
        """
        if not self.node:
            return
        self.node.bomb_pressed = False

    def on_run(self, value: float) -> None:
        """
        Called to 'press run' on this spaz;
        used for player or AI connections.
        """
        if not self.node:
            return

        t_ms = ba.time(timeformat=ba.TimeFormat.MILLISECONDS)
        assert isinstance(t_ms, int)
        self.last_run_time_ms = t_ms
        self.node.run = value

        # Filtering these events would be tough since its an analog
        # value, but lets still pass full 0-to-1 presses along to
        # the turbo filter to punish players if it looks like they're
        # turbo-ing.
        if self._last_run_value < 0.01 and value > 0.99:
            self._turbo_filter_add_press('run')

        self._last_run_value = value

    def on_fly_press(self) -> None:
        """
        Called to 'press fly' on this spaz;
        used for player or AI connections.
        """
        if not self.node:
            return
        # not adding a cooldown time here for now; slightly worried
        # input events get clustered up during net-games and we'd wind up
        # killing a lot and making it hard to fly.. should look into this.
        self.node.fly_pressed = True
        self._turbo_filter_add_press('fly')

    def on_fly_release(self) -> None:
        """
        Called to 'release fly' on this spaz;
        used for player or AI connections.
        """
        if not self.node:
            return
        self.node.fly_pressed = False

    def on_move(self, x: float, y: float) -> None:
        """
        Called to set the joystick amount for this spaz;
        used for player or AI connections.
        """
        if not self.node:
            return
        self.node.handlemessage('move', x, y)

    def on_move_up_down(self, value: float) -> None:
        """
        Called to set the up/down joystick amount on this spaz;
        used for player or AI connections.
        value will be between -32768 to 32767
        WARNING: deprecated; use on_move instead.
        """
        if not self.node:
            return
        self.node.move_up_down = value

    def on_move_left_right(self, value: float) -> None:
        """
        Called to set the left/right joystick amount on this spaz;
        used for player or AI connections.
        value will be between -32768 to 32767
        WARNING: deprecated; use on_move instead.
        """
        if not self.node:
            return
        self.node.move_left_right = value

    def on_punched(self, damage: int) -> None:
        """Called when this spaz gets punched."""

    def get_death_points(self, how: ba.DeathType) -> tuple[int, int]:
        """Get the points awarded for killing this spaz."""
        del how  # Unused.
        num_hits = float(max(1, self._num_times_hit))

        # Base points is simply 10 for 1-hit-kills and 5 otherwise.
        importance = 2 if num_hits < 2 else 1
        return (10 if num_hits < 2 else 5) * self.points_mult, importance

    def curse(self) -> None:
        """
        Give this poor spaz a curse;
        he will explode in 5 seconds.
        """
        if not self._cursed:
            factory = SpazFactory.get()
            self._cursed = True

            # Add the curse material.
            for attr in ['materials', 'roller_materials']:
                materials = getattr(self.node, attr)
                if factory.curse_material not in materials:
                    setattr(
                        self.node, attr, materials + (factory.curse_material,)
                    )

            # None specifies no time limit
            assert self.node
            if self.curse_time is None:
                self.node.curse_death_time = -1
            else:
                # Note: curse-death-time takes milliseconds.
                tval = ba.time()
                assert isinstance(tval, (float, int))
                self.node.curse_death_time = int(
                    1000.0 * (tval + self.curse_time)
                )
                ba.timer(5.0, ba.WeakCall(self.curse_explode))

    def equip_boxing_gloves(self) -> None:
        """
        Give this spaz some boxing gloves.
        """
        assert self.node
        self.node.boxing_gloves = True
        self._has_boxing_gloves = True
        if self._demo_mode:  # Preserve old behavior.
            self._punch_power_scale = 1.7
            self._punch_cooldown = 300
        else:
            factory = SpazFactory.get()
            self._punch_power_scale = factory.punch_power_scale_gloves
            self._punch_cooldown = factory.punch_cooldown_gloves

    def equip_shields(self, decay: bool = False) -> None:
        """
        Give this spaz a nice energy shield.
        """

        if not self.node:
            ba.print_error('Can\'t equip shields; no node.')
            return

        factory = SpazFactory.get()
        if self.shield is None:
            self.shield = ba.newnode(
                'shield',
                owner=self.node,
                attrs={'color': (0.3, 0.2, 2.0), 'radius': 1.3},
            )
            self.node.connectattr('position_center', self.shield, 'position')
        self.shield_hitpoints = self.shield_hitpoints_max = 650
        self.shield_decay_rate = factory.shield_decay_rate if decay else 0
        self.shield.hurt = 0
        ba.playsound(factory.shield_up_sound, 1.0, position=self.node.position)

        if self.shield_decay_rate > 0:
            self.shield_decay_timer = ba.Timer(
                0.5, ba.WeakCall(self.shield_decay), repeat=True
            )
            # So user can see the decay.
            self.shield.always_show_health_bar = True

    def shield_decay(self) -> None:
        """Called repeatedly to decay shield HP over time."""
        if self.shield:
            assert self.shield_hitpoints is not None
            self.shield_hitpoints = max(
                0, self.shield_hitpoints - self.shield_decay_rate
            )
            assert self.shield_hitpoints is not None
            self.shield.hurt = (
                1.0 - float(self.shield_hitpoints) / self.shield_hitpoints_max
            )
            if self.shield_hitpoints <= 0:
                self.shield.delete()
                self.shield = None
                self.shield_decay_timer = None
                assert self.node
                ba.playsound(
                    SpazFactory.get().shield_down_sound,
                    1.0,
                    position=self.node.position,
                )
        else:
            self.shield_decay_timer = None

    def handlemessage(self, msg: Any) -> Any:
        # pylint: disable=too-many-return-statements
        # pylint: disable=too-many-statements
        # pylint: disable=too-many-branches
        assert not self.expired

        if isinstance(msg, ba.PickedUpMessage):
            if self.node:
                self.node.handlemessage('hurt_sound')
                self.node.handlemessage('picked_up')

            # This counts as a hit.
            self._num_times_hit += 1

        elif isinstance(msg, ba.ShouldShatterMessage):
            # Eww; seems we have to do this in a timer or it wont work right.
            # (since we're getting called from within update() perhaps?..)
            # NOTE: should test to see if that's still the case.
            ba.timer(0.001, ba.WeakCall(self.shatter))

        elif isinstance(msg, ba.ImpactDamageMessage):
            # Eww; seems we have to do this in a timer or it wont work right.
            # (since we're getting called from within update() perhaps?..)
            ba.timer(0.001, ba.WeakCall(self._hit_self, msg.intensity))

        elif isinstance(msg, ba.PowerupMessage):
            if self._dead or not self.node:
                return True
            if self.pick_up_powerup_callback is not None:
                self.pick_up_powerup_callback(self)
            if msg.poweruptype == 'triple_bombs':
                tex = PowerupBoxFactory.get().tex_bomb
                self._flash_billboard(tex)
                self.set_bomb_count(3)
                if self.powerups_expire:
                    self.node.mini_billboard_1_texture = tex
                    t_ms = ba.time(timeformat=ba.TimeFormat.MILLISECONDS)
                    assert isinstance(t_ms, int)
                    self.node.mini_billboard_1_start_time = t_ms
                    self.node.mini_billboard_1_end_time = (
                        t_ms + POWERUP_WEAR_OFF_TIME
                    )
                    self._multi_bomb_wear_off_flash_timer = ba.Timer(
                        (POWERUP_WEAR_OFF_TIME - 2000),
                        ba.WeakCall(self._multi_bomb_wear_off_flash),
                        timeformat=ba.TimeFormat.MILLISECONDS,
                    )
                    self._multi_bomb_wear_off_timer = ba.Timer(
                        POWERUP_WEAR_OFF_TIME,
                        ba.WeakCall(self._multi_bomb_wear_off),
                        timeformat=ba.TimeFormat.MILLISECONDS,
                    )
            elif msg.poweruptype == 'land_mines':
                self.set_land_mine_count(min(self.land_mine_count + 3, 3))
            elif msg.poweruptype == 'impact_bombs':
                self.bomb_type = 'impact'
                tex = self._get_bomb_type_tex()
                self._flash_billboard(tex)
                if self.powerups_expire:
                    self.node.mini_billboard_2_texture = tex
                    t_ms = ba.time(timeformat=ba.TimeFormat.MILLISECONDS)
                    assert isinstance(t_ms, int)
                    self.node.mini_billboard_2_start_time = t_ms
                    self.node.mini_billboard_2_end_time = (
                        t_ms + POWERUP_WEAR_OFF_TIME
                    )
                    self._bomb_wear_off_flash_timer = ba.Timer(
                        POWERUP_WEAR_OFF_TIME - 2000,
                        ba.WeakCall(self._bomb_wear_off_flash),
                        timeformat=ba.TimeFormat.MILLISECONDS,
                    )
                    self._bomb_wear_off_timer = ba.Timer(
                        POWERUP_WEAR_OFF_TIME,
                        ba.WeakCall(self._bomb_wear_off),
                        timeformat=ba.TimeFormat.MILLISECONDS,
                    )
            elif msg.poweruptype == 'sticky_bombs':
                self.bomb_type = 'sticky'
                tex = self._get_bomb_type_tex()
                self._flash_billboard(tex)
                if self.powerups_expire:
                    self.node.mini_billboard_2_texture = tex
                    t_ms = ba.time(timeformat=ba.TimeFormat.MILLISECONDS)
                    assert isinstance(t_ms, int)
                    self.node.mini_billboard_2_start_time = t_ms
                    self.node.mini_billboard_2_end_time = (
                        t_ms + POWERUP_WEAR_OFF_TIME
                    )
                    self._bomb_wear_off_flash_timer = ba.Timer(
                        POWERUP_WEAR_OFF_TIME - 2000,
                        ba.WeakCall(self._bomb_wear_off_flash),
                        timeformat=ba.TimeFormat.MILLISECONDS,
                    )
                    self._bomb_wear_off_timer = ba.Timer(
                        POWERUP_WEAR_OFF_TIME,
                        ba.WeakCall(self._bomb_wear_off),
                        timeformat=ba.TimeFormat.MILLISECONDS,
                    )
            elif msg.poweruptype == 'punch':
                tex = PowerupBoxFactory.get().tex_punch
                self._flash_billboard(tex)
                self.equip_boxing_gloves()
                if self.powerups_expire and not self.default_boxing_gloves:
                    self.node.boxing_gloves_flashing = False
                    self.node.mini_billboard_3_texture = tex
                    t_ms = ba.time(timeformat=ba.TimeFormat.MILLISECONDS)
                    assert isinstance(t_ms, int)
                    self.node.mini_billboard_3_start_time = t_ms
                    self.node.mini_billboard_3_end_time = (
                        t_ms + POWERUP_WEAR_OFF_TIME
                    )
                    self._boxing_gloves_wear_off_flash_timer = ba.Timer(
                        POWERUP_WEAR_OFF_TIME - 2000,
                        ba.WeakCall(self._gloves_wear_off_flash),
                        timeformat=ba.TimeFormat.MILLISECONDS,
                    )
                    self._boxing_gloves_wear_off_timer = ba.Timer(
                        POWERUP_WEAR_OFF_TIME,
                        ba.WeakCall(self._gloves_wear_off),
                        timeformat=ba.TimeFormat.MILLISECONDS,
                    )
            elif msg.poweruptype == 'shield':
                factory = SpazFactory.get()

                # Let's allow powerup-equipped shields to lose hp over time.
                self.equip_shields(decay=factory.shield_decay_rate > 0)
            elif msg.poweruptype == 'curse':
                self.curse()
            elif msg.poweruptype == 'ice_bombs':
                self.bomb_type = 'ice'
                tex = self._get_bomb_type_tex()
                self._flash_billboard(tex)
                if self.powerups_expire:
                    self.node.mini_billboard_2_texture = tex
                    t_ms = ba.time(timeformat=ba.TimeFormat.MILLISECONDS)
                    assert isinstance(t_ms, int)
                    self.node.mini_billboard_2_start_time = t_ms
                    self.node.mini_billboard_2_end_time = (
                        t_ms + POWERUP_WEAR_OFF_TIME
                    )
                    self._bomb_wear_off_flash_timer = ba.Timer(
                        POWERUP_WEAR_OFF_TIME - 2000,
                        ba.WeakCall(self._bomb_wear_off_flash),
                        timeformat=ba.TimeFormat.MILLISECONDS,
                    )
                    self._bomb_wear_off_timer = ba.Timer(
                        POWERUP_WEAR_OFF_TIME,
                        ba.WeakCall(self._bomb_wear_off),
                        timeformat=ba.TimeFormat.MILLISECONDS,
                    )
            elif msg.poweruptype == 'health':
                if self._cursed:
                    self._cursed = False

                    # Remove cursed material.
                    factory = SpazFactory.get()
                    for attr in ['materials', 'roller_materials']:
                        materials = getattr(self.node, attr)
                        if factory.curse_material in materials:
                            setattr(
                                self.node,
                                attr,
                                tuple(
                                    m
                                    for m in materials
                                    if m != factory.curse_material
                                ),
                            )
                    self.node.curse_death_time = 0
                self.hitpoints = self.hitpoints_max
                self._flash_billboard(PowerupBoxFactory.get().tex_health)
                self.node.hurt = 0
                self._last_hit_time = None
                self._num_times_hit = 0

            self.node.handlemessage('flash')
            if msg.sourcenode:
                msg.sourcenode.handlemessage(ba.PowerupAcceptMessage())
            return True

        elif isinstance(msg, ba.FreezeMessage):
            if not self.node:
                return None
            if self.node.invincible:
                ba.playsound(
                    SpazFactory.get().block_sound,
                    1.0,
                    position=self.node.position,
                )
                return None
            if self.shield:
                return None
            if not self.frozen:
                self.frozen = True
                self.node.frozen = True
<<<<<<< HEAD
                ba.timer(5.0, ba.WeakCall(self.handlemessage,
                                          ba.ThawMessage()))
                # Instantly shatter if we're already dead
                # (otherwise its hard to tell we're dead).
=======
                ba.timer(5.0, ba.WeakCall(self.handlemessage, ba.ThawMessage()))
                # Instantly shatter if we're already dead.
                # (otherwise its hard to tell we're dead)
>>>>>>> 86f6933e
                if self.hitpoints <= 0:
                    self.shatter()

        elif isinstance(msg, ba.ThawMessage):
            if self.frozen and not self.shattered and self.node:
                self.frozen = False
                self.node.frozen = False

        elif isinstance(msg, ba.HitMessage):
            if not self.node:
                return None
            if self.node.invincible:
                ba.playsound(
                    SpazFactory.get().block_sound,
                    1.0,
                    position=self.node.position,
                )
                return True

            # If we were recently hit, don't count this as another.
            # (so punch flurries and bomb pileups essentially count as 1 hit).
            local_time = ba.time(timeformat=ba.TimeFormat.MILLISECONDS)
            assert isinstance(local_time, int)
            if (
                self._last_hit_time is None
                or local_time - self._last_hit_time > 1000
            ):
                self._num_times_hit += 1
                self._last_hit_time = local_time

            mag = msg.magnitude * self.impact_scale
            velocity_mag = msg.velocity_magnitude * self.impact_scale
            damage_scale = 0.22

            # If they've got a shield, deliver it to that instead.
            if self.shield:
                if msg.flat_damage:
                    damage = msg.flat_damage * self.impact_scale
                else:
                    # Hit our spaz with an impulse but tell it to only return
                    # theoretical damage; not apply the impulse.
                    assert msg.force_direction is not None
                    self.node.handlemessage(
                        'impulse',
                        msg.pos[0],
                        msg.pos[1],
                        msg.pos[2],
                        msg.velocity[0],
                        msg.velocity[1],
                        msg.velocity[2],
                        mag,
                        velocity_mag,
                        msg.radius,
                        1,
                        msg.force_direction[0],
                        msg.force_direction[1],
                        msg.force_direction[2],
                    )
                    damage = damage_scale * self.node.damage

                assert self.shield_hitpoints is not None
                self.shield_hitpoints -= int(damage)
                self.shield.hurt = (
                    1.0
                    - float(self.shield_hitpoints) / self.shield_hitpoints_max
                )

                # Its a cleaner event if a hit just kills the shield
                # without damaging the player.
                # However, massive damage events should still be able to
                # damage the player. This hopefully gives us a happy medium.
                max_spillover = SpazFactory.get().max_shield_spillover_damage
                if self.shield_hitpoints <= 0:

                    # FIXME: Transition out perhaps?
                    self.shield.delete()
                    self.shield = None
                    ba.playsound(
                        SpazFactory.get().shield_down_sound,
                        1.0,
                        position=self.node.position,
                    )

                    # Emit some cool looking sparks when the shield dies.
                    npos = self.node.position
                    ba.emitfx(
                        position=(npos[0], npos[1] + 0.9, npos[2]),
                        velocity=self.node.velocity,
                        count=random.randrange(20, 30),
                        scale=1.0,
                        spread=0.6,
                        chunk_type='spark',
                    )

                else:
                    ba.playsound(
                        SpazFactory.get().shield_hit_sound,
                        0.5,
                        position=self.node.position,
                    )

                # Emit some cool looking sparks on shield hit.
                assert msg.force_direction is not None
                ba.emitfx(
                    position=msg.pos,
                    velocity=(
                        msg.force_direction[0] * 1.0,
                        msg.force_direction[1] * 1.0,
                        msg.force_direction[2] * 1.0,
                    ),
                    count=min(30, 5 + int(damage * 0.005)),
                    scale=0.5,
                    spread=0.3,
                    chunk_type='spark',
                )

                # If they passed our spillover threshold,
                # pass damage along to spaz.
                if self.shield_hitpoints <= -max_spillover:
                    leftover_damage = -max_spillover - self.shield_hitpoints
                    shield_leftover_ratio = leftover_damage / damage

                    # Scale down the magnitudes applied to spaz accordingly.
                    mag *= shield_leftover_ratio
                    velocity_mag *= shield_leftover_ratio
                else:
                    return True  # Good job shield!
            else:
                shield_leftover_ratio = 1.0

            if msg.flat_damage:
                damage = int(
                    msg.flat_damage * self.impact_scale * shield_leftover_ratio
                )
            else:
                # Hit it with an impulse and get the resulting damage.
                assert msg.force_direction is not None
                self.node.handlemessage(
                    'impulse',
                    msg.pos[0],
                    msg.pos[1],
                    msg.pos[2],
                    msg.velocity[0],
                    msg.velocity[1],
                    msg.velocity[2],
                    mag,
                    velocity_mag,
                    msg.radius,
                    0,
                    msg.force_direction[0],
                    msg.force_direction[1],
                    msg.force_direction[2],
                )

                damage = int(damage_scale * self.node.damage)
            self.node.handlemessage('hurt_sound')

            # Play punch impact sound based on damage if it was a punch.
            if msg.hit_type == 'punch':
                self.on_punched(damage)

                # If damage was significant, lets show it.
                if damage >= 350:
                    assert msg.force_direction is not None
                    ba.show_damage_count(
                        '-' + str(int(damage / 10)) + '%',
                        msg.pos,
                        msg.force_direction,
                    )

                # Let's always add in a super-punch sound with boxing
                # gloves just to differentiate them.
                if msg.hit_subtype == 'super_punch':
                    ba.playsound(
                        SpazFactory.get().punch_sound_stronger,
                        1.0,
                        position=self.node.position,
                    )
                if damage >= 500:
                    sounds = SpazFactory.get().punch_sound_strong
                    sound = sounds[random.randrange(len(sounds))]
                elif damage >= 100:
                    sound = SpazFactory.get().punch_sound
                else:
                    sound = SpazFactory.get().punch_sound_weak
                ba.playsound(sound, 1.0, position=self.node.position)

                # Throw up some chunks.
                assert msg.force_direction is not None
                ba.emitfx(
                    position=msg.pos,
                    velocity=(
                        msg.force_direction[0] * 0.5,
                        msg.force_direction[1] * 0.5,
                        msg.force_direction[2] * 0.5,
                    ),
                    count=min(10, 1 + int(damage * 0.0025)),
                    scale=0.3,
                    spread=0.03,
                )

                ba.emitfx(
                    position=msg.pos,
                    chunk_type='sweat',
                    velocity=(
                        msg.force_direction[0] * 1.3,
                        msg.force_direction[1] * 1.3 + 5.0,
                        msg.force_direction[2] * 1.3,
                    ),
                    count=min(30, 1 + int(damage * 0.04)),
                    scale=0.9,
                    spread=0.28,
                )

                # Momentary flash.
                hurtiness = damage * 0.003
                punchpos = (
                    msg.pos[0] + msg.force_direction[0] * 0.02,
                    msg.pos[1] + msg.force_direction[1] * 0.02,
                    msg.pos[2] + msg.force_direction[2] * 0.02,
                )
                flash_color = (1.0, 0.8, 0.4)

                light = ba.newnode(
                    'light',
                    attrs={
                        'position': punchpos,
                        'radius': 0.12 + hurtiness * 0.12,
                        'intensity': 0.3 * (1.0 + 1.0 * hurtiness),
                        'height_attenuated': False,
                        'color': flash_color,
                    },
                )
                ba.timer(0.06, light.delete)

                flash = ba.newnode(
                    'flash',
                    attrs={
                        'position': punchpos,
                        'size': 0.17 + 0.17 * hurtiness,
                        'color': flash_color,
                    },
                )
                ba.timer(0.06, flash.delete)

            if msg.hit_type == 'impact':
                assert msg.force_direction is not None
<<<<<<< HEAD
                ba.emitfx(position=msg.pos,
                          velocity=(msg.force_direction[0] * 2.0,
                                    msg.force_direction[1] * 2.0,
                                    msg.force_direction[2] * 2.0),
                          count=min(10, 1 + int(damage * 0.01)),
                          scale=0.4,
                          spread=0.1)
=======
                ba.emitfx(
                    position=msg.pos,
                    velocity=(
                        msg.force_direction[0] * 2.0,
                        msg.force_direction[1] * 2.0,
                        msg.force_direction[2] * 2.0,
                    ),
                    count=min(10, 1 + int(damage * 0.01)),
                    scale=0.4,
                    spread=0.1,
                )
            if self.hitpoints > 0:
>>>>>>> 86f6933e

            if self.hitpoints > 0:
                # It's kinda crappy to die from impacts, so lets reduce
                # impact damage by a reasonable amount *if* it'll keep us alive
                if msg.hit_type == 'impact' and damage > self.hitpoints:
                    # Drop damage to whatever puts us at 10 hit points,
                    # or 200 less than it used to be whichever is greater
                    # (so it *can* still kill us if its high enough)
                    newdamage = max(damage - 200, self.hitpoints - 10)
                    damage = newdamage
                self.node.handlemessage('flash')

                # If we're holding something, drop it.
                if damage > 0.0 and self.node.hold_node:
                    self.node.hold_node = None
                self.hitpoints -= damage
                self.node.hurt = (
                    1.0 - float(self.hitpoints) / self.hitpoints_max
                )

                # If we're cursed, *any* damage blows us up.
                if self._cursed and damage > 0:
                    ba.timer(
                        0.05,
                        ba.WeakCall(
                            self.curse_explode, msg.get_source_player(ba.Player)
                        ),
                    )

                # If we're frozen, shatter.. otherwise die if we hit zero
                if self.frozen and (damage > 200 or self.hitpoints <= 0):
                    self.shatter()
                elif self.hitpoints <= 0:
                    self.node.handlemessage(
                        ba.DieMessage(how=ba.DeathType.IMPACT)
                    )

            # If we're dead, take a look at the smoothed damage value
            # (which gives us a smoothed average of recent damage) and shatter
            # us if its grown high enough.
            if self.hitpoints <= 0:
                damage_avg = self.node.damage_smoothed * damage_scale
                if damage_avg >= 1000:
                    self.shatter()

        elif isinstance(msg, BombDiedMessage):
            self.bomb_count += 1

        elif isinstance(msg, ba.DieMessage):
            wasdead = self._dead
            self._dead = True
            self.hitpoints = 0
            if msg.immediate:
                if self.node:
                    self.node.delete()
            elif self.node:
                self.node.hurt = 1.0
                if self.play_big_death_sound and not wasdead:
                    ba.playsound(SpazFactory.get().single_player_death_sound)
                self.node.dead = True
                ba.timer(2.0, self.node.delete)

        elif isinstance(msg, ba.OutOfBoundsMessage):
            # By default we just die here.
            self.handlemessage(ba.DieMessage(how=ba.DeathType.FALL))

        elif isinstance(msg, ba.StandMessage):
            self._last_stand_pos = (
                msg.position[0],
                msg.position[1],
                msg.position[2],
            )
            if self.node:
                self.node.handlemessage(
                    'stand',
                    msg.position[0],
                    msg.position[1],
                    msg.position[2],
                    msg.angle,
                )

        elif isinstance(msg, CurseExplodeMessage):
            self.curse_explode()

        elif isinstance(msg, PunchHitMessage):
            if not self.node:
                return None
            node = ba.getcollision().opposingnode

            # Only allow one hit per node per punch.
            if node and (node not in self._punched_nodes):

                punch_momentum_angular = (
                    self.node.punch_momentum_angular * self._punch_power_scale
                )
                punch_power = self.node.punch_power * self._punch_power_scale

                # Ok here's the deal:  we pass along our base velocity for use
                # in the impulse damage calculations since that is a more
                # predictable value than our fist velocity, which is rather
                # erratic. However, we want to actually apply force in the
                # direction our fist is moving so it looks better. So we still
                # pass that along as a direction. Perhaps a time-averaged
                # fist-velocity would work too?.. perhaps should try that.

                # If its something besides another spaz, just do a muffled
                # punch sound.
                if node.getnodetype() != 'spaz':
                    sounds = SpazFactory.get().impact_sounds_medium
                    sound = sounds[random.randrange(len(sounds))]
                    ba.playsound(sound, 1.0, position=self.node.position)

                ppos = self.node.punch_position
                punchdir = self.node.punch_velocity
                vel = self.node.punch_momentum_linear

                self._punched_nodes.add(node)
                node.handlemessage(
                    ba.HitMessage(
                        pos=ppos,
                        velocity=vel,
                        magnitude=punch_power * punch_momentum_angular * 110.0,
                        velocity_magnitude=punch_power * 40,
                        radius=0,
                        srcnode=self.node,
                        source_player=self.source_player,
                        force_direction=punchdir,
                        hit_type='punch',
                        hit_subtype=(
                            'super_punch'
                            if self._has_boxing_gloves
                            else 'default'
                        ),
                    )
                )

                # Also apply opposite to ourself for the first punch only.
                # This is given as a constant force so that it is more
                # noticeable for slower punches where it matters. For fast
                # awesome looking punches its ok if we punch 'through'
                # the target.
                mag = -400.0
                if self._hockey:
                    mag *= 0.5
                if len(self._punched_nodes) == 1:
                    self.node.handlemessage(
                        'kick_back',
                        ppos[0],
                        ppos[1],
                        ppos[2],
                        punchdir[0],
                        punchdir[1],
                        punchdir[2],
                        mag,
                    )
        elif isinstance(msg, PickupMessage):
            if not self.node:
                return None

            try:
                collision = ba.getcollision()
                opposingnode = collision.opposingnode
                opposingbody = collision.opposingbody
            except ba.NotFoundError:
                return True

            # Don't allow picking up of invincible dudes.
            try:
                if opposingnode.invincible:
                    return True
            except Exception:
                pass

            # If we're grabbing the pelvis of a non-shattered spaz, we wanna
            # grab the torso instead.
            if (
                opposingnode.getnodetype() == 'spaz'
                and not opposingnode.shattered
                and opposingbody == 4
            ):
                opposingbody = 1

            # Special case - if we're holding a flag, don't replace it
            # (hmm - should make this customizable or more low level).
            held = self.node.hold_node
            if held and held.getnodetype() == 'flag':
                return True

            # Note: hold_body needs to be set before hold_node.
            self.node.hold_body = opposingbody
            self.node.hold_node = opposingnode
        elif isinstance(msg, ba.CelebrateMessage):
            if self.node:
                self.node.handlemessage('celebrate', int(msg.duration * 1000))

        else:
            return super().handlemessage(msg)
        return None

    def drop_bomb(self) -> stdbomb.Bomb | None:
        """
        Tell the spaz to drop one of his bombs, and returns
        the resulting bomb object.
        If the spaz has no bombs or is otherwise unable to
        drop a bomb, returns None.
        """

        if (self.land_mine_count <= 0 and self.bomb_count <= 0) or self.frozen:
            return None
        assert self.node
        pos = self.node.position_forward
        vel = self.node.velocity

        if self.land_mine_count > 0:
            dropping_bomb = False
            self.set_land_mine_count(self.land_mine_count - 1)
            bomb_type = 'land_mine'
        else:
            dropping_bomb = True
            bomb_type = self.bomb_type

        bomb = stdbomb.Bomb(
            position=(pos[0], pos[1] - 0.0, pos[2]),
            velocity=(vel[0], vel[1], vel[2]),
            bomb_type=bomb_type,
            blast_radius=self.blast_radius,
            source_player=self.source_player,
            owner=self.node,
        ).autoretain()

        assert bomb.node
        if dropping_bomb:
            self.bomb_count -= 1
            bomb.node.add_death_action(
                ba.WeakCall(self.handlemessage, BombDiedMessage())
            )
        self._pick_up(bomb.node)

        for clb in self._dropped_bomb_callbacks:
            clb(self, bomb)

        return bomb

    def _pick_up(self, node: ba.Node) -> None:
        if self.node:
            # Note: hold_body needs to be set before hold_node.
            self.node.hold_body = 0
            self.node.hold_node = node

    def set_land_mine_count(self, count: int) -> None:
        """Set the number of land-mines this spaz is carrying."""
        self.land_mine_count = count
        if self.node:
            if self.land_mine_count != 0:
                self.node.counter_text = 'x' + str(self.land_mine_count)
                self.node.counter_texture = (
                    PowerupBoxFactory.get().tex_land_mines
                )
            else:
                self.node.counter_text = ''

    def curse_explode(self, source_player: ba.Player | None = None) -> None:
        """Explode the poor spaz spectacularly."""
        if self._cursed and self.node:
            self.shatter(extreme=True)
            self.handlemessage(ba.DieMessage())
            activity = self._activity()
            if activity:
                stdbomb.Blast(
                    position=self.node.position,
                    velocity=self.node.velocity,
                    blast_radius=3.0,
                    blast_type='normal',
                    source_player=(
                        source_player if source_player else self.source_player
                    ),
                ).autoretain()
            self._cursed = False

    def shatter(self, extreme: bool = False) -> None:
        """Break the poor spaz into little bits."""
        if self.shattered:
            return
        self.shattered = True
        assert self.node
        if self.frozen:
            # Momentary flash of light.
            light = ba.newnode(
                'light',
                attrs={
                    'position': self.node.position,
                    'radius': 0.5,
                    'height_attenuated': False,
                    'color': (0.8, 0.8, 1.0),
                },
            )

            ba.animate(
                light, 'intensity', {0.0: 3.0, 0.04: 0.5, 0.08: 0.07, 0.3: 0}
            )
            ba.timer(0.3, light.delete)

            # Emit ice chunks.
            ba.emitfx(
                position=self.node.position,
                velocity=self.node.velocity,
                count=int(random.random() * 10.0 + 10.0),
                scale=0.6,
                spread=0.2,
                chunk_type='ice',
            )
            ba.emitfx(
                position=self.node.position,
                velocity=self.node.velocity,
                count=int(random.random() * 10.0 + 10.0),
                scale=0.3,
                spread=0.2,
                chunk_type='ice',
            )
            ba.playsound(
                SpazFactory.get().shatter_sound,
                1.0,
                position=self.node.position,
            )
        else:
            ba.playsound(
                SpazFactory.get().splatter_sound,
                1.0,
                position=self.node.position,
            )
        self.handlemessage(ba.DieMessage())
        self.node.shattered = 2 if extreme else 1

    def _hit_self(self, intensity: float) -> None:
        if not self.node:
            return
        pos = self.node.position
        self.handlemessage(
            ba.HitMessage(
                flat_damage=50.0 * intensity,
                pos=pos,
                force_direction=self.node.velocity,
                hit_type='impact',
            )
        )
        self.node.handlemessage('knockout', max(0.0, 50.0 * intensity))
        sounds: Sequence[ba.Sound]
        if intensity >= 5.0:
            sounds = SpazFactory.get().impact_sounds_harder
        elif intensity >= 3.0:
            sounds = SpazFactory.get().impact_sounds_hard
        else:
            sounds = SpazFactory.get().impact_sounds_medium
        sound = sounds[random.randrange(len(sounds))]
        ba.playsound(sound, position=pos, volume=5.0)

    def _get_bomb_type_tex(self) -> ba.Texture:
        factory = PowerupBoxFactory.get()
        if self.bomb_type == 'sticky':
            return factory.tex_sticky_bombs
        if self.bomb_type == 'ice':
            return factory.tex_ice_bombs
        if self.bomb_type == 'impact':
            return factory.tex_impact_bombs
        raise ValueError('invalid bomb type')

    def _flash_billboard(self, tex: ba.Texture) -> None:
        assert self.node
        self.node.billboard_texture = tex
        self.node.billboard_cross_out = False
        ba.animate(
            self.node,
            'billboard_opacity',
            {0.0: 0.0, 0.1: 1.0, 0.4: 1.0, 0.5: 0.0},
        )

    def set_bomb_count(self, count: int) -> None:
        """Sets the number of bombs this Spaz has."""
        # We can't just set bomb_count because some bombs may be laid currently
        # so we have to do a relative diff based on max.
        diff = count - self._max_bomb_count
        self._max_bomb_count += diff
        self.bomb_count += diff

    def _gloves_wear_off_flash(self) -> None:
        if self.node:
            self.node.boxing_gloves_flashing = True
            self.node.billboard_texture = PowerupBoxFactory.get().tex_punch
            self.node.billboard_opacity = 1.0
            self.node.billboard_cross_out = True

    def _gloves_wear_off(self) -> None:
        if self._demo_mode:  # Preserve old behavior.
            self._punch_power_scale = 1.2
            self._punch_cooldown = BASE_PUNCH_COOLDOWN
        else:
            factory = SpazFactory.get()
            self._punch_power_scale = factory.punch_power_scale
            self._punch_cooldown = factory.punch_cooldown
        self._has_boxing_gloves = False
        if self.node:
            ba.playsound(
                PowerupBoxFactory.get().powerdown_sound,
                position=self.node.position,
            )
            self.node.boxing_gloves = False
            self.node.billboard_opacity = 0.0

    def _multi_bomb_wear_off_flash(self) -> None:
        if self.node:
            self.node.billboard_texture = PowerupBoxFactory.get().tex_bomb
            self.node.billboard_opacity = 1.0
            self.node.billboard_cross_out = True

    def _multi_bomb_wear_off(self) -> None:
        self.set_bomb_count(self.default_bomb_count)
        if self.node:
            ba.playsound(
                PowerupBoxFactory.get().powerdown_sound,
                position=self.node.position,
            )
            self.node.billboard_opacity = 0.0

    def _bomb_wear_off_flash(self) -> None:
        if self.node:
            self.node.billboard_texture = self._get_bomb_type_tex()
            self.node.billboard_opacity = 1.0
            self.node.billboard_cross_out = True

    def _bomb_wear_off(self) -> None:
        self.bomb_type = self.bomb_type_default
        if self.node:
            ba.playsound(
                PowerupBoxFactory.get().powerdown_sound,
                position=self.node.position,
            )
            self.node.billboard_opacity = 0.0<|MERGE_RESOLUTION|>--- conflicted
+++ resolved
@@ -893,16 +893,16 @@
             if not self.frozen:
                 self.frozen = True
                 self.node.frozen = True
-<<<<<<< HEAD
+
                 ba.timer(5.0, ba.WeakCall(self.handlemessage,
                                           ba.ThawMessage()))
                 # Instantly shatter if we're already dead
                 # (otherwise its hard to tell we're dead).
-=======
+
                 ba.timer(5.0, ba.WeakCall(self.handlemessage, ba.ThawMessage()))
                 # Instantly shatter if we're already dead.
                 # (otherwise its hard to tell we're dead)
->>>>>>> 86f6933e
+
                 if self.hitpoints <= 0:
                     self.shatter()
 
@@ -1150,7 +1150,7 @@
 
             if msg.hit_type == 'impact':
                 assert msg.force_direction is not None
-<<<<<<< HEAD
+
                 ba.emitfx(position=msg.pos,
                           velocity=(msg.force_direction[0] * 2.0,
                                     msg.force_direction[1] * 2.0,
@@ -1158,7 +1158,7 @@
                           count=min(10, 1 + int(damage * 0.01)),
                           scale=0.4,
                           spread=0.1)
-=======
+
                 ba.emitfx(
                     position=msg.pos,
                     velocity=(
@@ -1171,7 +1171,7 @@
                     spread=0.1,
                 )
             if self.hitpoints > 0:
->>>>>>> 86f6933e
+
 
             if self.hitpoints > 0:
                 # It's kinda crappy to die from impacts, so lets reduce
