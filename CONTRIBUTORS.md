# Ballistica Contributors
(please add your name and info here if you have contributed to the project)

### Eric Froemling
- Original BombSquad/Ballistica author and BDFL (benevolent dictator for life).

### Dmitry450
- Modder
- Fixed some game modes

### Dliwk
- Bug fixes and a few features.

### Benefit-Zebra
- Unofficial BombSquad Bug Finder
- Code Cleanup

### Ali Borhani
- Bug fixes

### Mr.Smoothy
- Modder

### Daniil Rakhov
- Plugin api additions

### Ritiek Malhotra
- Just <3 BombSquad

### Ivan Ms
- Few camera features

### Droopy
- Fixes in some minigames

### Easy10781
- Added feature

### Vishal332008
- QoL and Bug Fixer
- Modder

### Era0S
- Community Suggestions Implementer
- QoL and Bug Fixer
- Modder

### VinniTR
- Fixes

### Rikko
- Created the original "reject_recently_left_players" plugin

### SoK
- Modder
- BSE Heartbeat mechanic port

### Temp (3alTemp)
- Original idea for customizable series length on GUI builds
- Modder & Bug Fixer

### brostos
- Added support for joining using ipv6 address

### Loup Garou
- Added sphinx documentation generation
- Added docker build system
- Various CI/CD improvements

<<<<<<< HEAD
### Dhextras
- Added Small feature for modders
=======
### komasio71
- Retired Discord server moderator
- Small contributor
>>>>>>> 6f488539
<|MERGE_RESOLUTION|>--- conflicted
+++ resolved
@@ -67,11 +67,9 @@
 - Added docker build system
 - Various CI/CD improvements
 
-<<<<<<< HEAD
-### Dhextras
-- Added Small feature for modders
-=======
 ### komasio71
 - Retired Discord server moderator
 - Small contributor
->>>>>>> 6f488539
+
+### Dhextras
+- Added Small feature for modders