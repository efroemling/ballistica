--- conflicted
+++ resolved
@@ -612,7 +612,6 @@
                     color=(0, 1, 0),
                 )
             bui.apptimer(
-<<<<<<< HEAD
                 0 if practice else 1.0,
                 lambda: bui.app.classic.launch_coop_game(
                     self._tournament_info['game'],
@@ -625,7 +624,6 @@
                 )
                 if bui.app.classic is not None
                 else None,
-=======
                 1.0,
                 lambda: (
                     bui.app.classic.launch_coop_game(
@@ -639,7 +637,6 @@
                     if bui.app.classic is not None
                     else None
                 ),
->>>>>>> 896aa9c6
             )
             bui.apptimer(0 if practice else 1.25, self._transition_out)
 
