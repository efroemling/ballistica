### 1.5.23 (20146)
- Fixed the shebang line in `bombsquad_server` file by using `-S` flag for `/usr/bin/env`.
- Fixed a bug with hardware keyboards emitting extra characters in the in-game console (~ or F2)
- Added support for 'plugin' mods and user controls to configure them in settings->advanced->plugins.
- renamed selection_loop_to_parent to selection_loops_to_parent in widget calls.
- Added 'selection_loops_to_parent', 'border', 'margin', 'claims_left_right', and 'claims_tab' args to ba.columnwidget().
- Column-widget now has a default 'border' of 0 (explicitly pass 2 to get the old look).
- Column-widget now has a default 'margin' of 10 (explicitly pass 0 to get the old look).
- Added 'selection_loops_to_parent', 'claims_left_right', and 'claims_tab' args to ba.scrollwidget.
- Added 'selection_loops_to_parent', 'claims_left_right', and 'claims_tab' args to ba.rowwidget.
- Added 'claims_left_right' and 'claims_tab' to ba.hscrollwidget().
- Default widget 'show_buffer' is now 20 instead of 0 (causes scrolling to stay slightly ahead of widget selection). This can be overridden with the ba.widget() call if anything breaks.
<<<<<<< HEAD
- BombSquad now has its own Exclusive Emojis in the Internal Game Keyboard.
- Added continuos CAPITAL letters typing feature in the Internal Game Keyboard.
=======
- Relocated ba.app.uiscale to ba.app.ui.uiscale
- Top level settings window now properly saves/restores its state again.
>>>>>>> 42c7bb17

### 1.5.22 (20139)
- Button and key names now display correctly again on Android (and are cleaned up on other platforms too).

### 1.5.21 (20138)
- Added a UI subsystem at ba.app.ui (containing globals/functionality that was previously directly under ba.app). And hopefully added a fix for rare state of two main menus appearing on-screen at once.
- Added options in the 'Advanced' section to disable camera shake and camera gyroscope motion.

### 1.5.20 (20126)
- The ba.Session.teams and ba.Session.players lists are now ba.Session.sessionteams and ba.Session.sessionplayers. This is to help keep it clear that a Team/Player and a SessionTeam/SessionPlayer are different things now.
- Disconnecting an input-device now immediately removes the player instead of doing so in the next cycle; this prevents possible issues where code would try to access player.inputdevice before the removal happens which would lead to errors.
- Updated mac prefab builds to point at homebrew's python@3.7 package now that 3.8 has been made the default.
- Fixed an issue where adding/deleting UI widgets within certain callbacks could cause a crash.
- Fixed a case where an early fatal error could lead to a hung app and no error dialog.
- Added environment variables which can override UI scale for testing. Set BA_FORCE_UI_SCALE to small, medium or large.
- Added a ba.UIScale enum. The value at ba.app.uiscale replaces the old ba.app.interface_type, ba.app.small_ui, and ba.app.med_ui values.
- Emoji no longer display in-game with a washed-out appearance. If there are any places in-game where bright colored emoji become distracting, please holler.
- _ba.get_game_roster() now includes 'account_id' which is the validated account id of all clients (will be None until completes). Also a few keys are renamed: specString->spec_string and displayString->display_string.

### 1.5.19 (20123)
- Cleaned up some bomb logic to avoid weird corner-cases such as land-mine explosions behaving like punches when set off by punches or bombs potentially resulting in multiple explosions when triggered by multiple other bombs simultaneously. Holler if anything explosion-related seems off now.
- Reactivated and cleaned up fatal-error message dialogs; they should now show up more consistently and on more platforms when something really bad happens instead of getting a silent crash.
- Certain hardware buttons on Android which stopped working in 1.5 should now be working again..

### 1.5.18 (20108)
- A bit of project cleanup; tools/snippets is now tools/pcommand, etc.
- More minor bug fixes and crash/bug-logging improvements.

### 1.5.17 (20102)
- More cleanup to logging and crash reporting system.
- Various other minor bug fixes..

### 1.5.16 (20099)
- Hopefully finally fixed that pesky crash bug on score submissions.

### 1.5.14 (20096)
- Fixed Android VR version failing to launch.
- More bug fixing and crash reporting improvements.

### 1.5.13 (20095)
- Hopefully fixed an elusive random crash on android that popped up recently.
- Misc bug fixes.

### 1.5.12 (20087)
- Improved exception handling and crash reporting.
- Misc bug fixes.

### 1.5.11 (20083)
- Fixed a freeze in the local network browser.

### 1.5.10 (20083)
- Streamlined C++ layer bootstrapping process a bit.
- Creating sys scripts via ba.modutils now works properly.
- Custom soundtracks should now work again under Android 10.
- Misc other bug fixes.

### 1.5.9 (20082)
- Reduced some hitches when clicking on certain buttons in the UI
- Fixed an issue where very early keyboard/controller connects/disconnects could get lost on android.
- ba._modutils is now ba.modutils since it is intended to be publicly accessible.
- drop-down console is now properly accessible again via android hardware keyboards (` key)
- Other minor bug fixes..

### 1.5.8 (20079)
- Fixed an issue where touch controls or sound settings values could look like 0.8999999999. Please holler if you see this anywhere else.
- Fixed a potential crash when tapping the screen before the game is fully inited.
- Restored the correct error message in the 'Google Play' connection tab from 1.4 (I am actively working on a replacement)
- Other minor bug fixes.

### 1.5.7 (20077)
- Fixed an issue where co-op score screen rating could look like '3.9999999999999'
- Other minor bug fixes.

### 1.5.6 (20075)
- Lots of internal event-handling cleanup/reorganization in preparation for Android 1.5 update.
- Lots of low level input handling cleanup, also related to Android 1.5 version. Please holler if keyboard/game-controllers/etc. are behaving odd on any platforms.
- Now including Android test builds for the first time since 1.5. These have not been thoroughly tested yet so please holler with anything that is obviously broken.
- Mouse wheel now works in manual camera mode on more platforms.
- Server scripts now run in opt mode in release builds so they can use bundled .opt-1.pyc files.
- Fixes a potential crash in the local network browser.
- Fixes an issue where Hockey Pucks would not show up in network games.
- More misc bug fixes and tidying.

### 1.5.5 (20069)
- Cleaned up Windows version packaging.
- More misc bug fixes.

### 1.5.4 (20067)
- Should now work properly with non-ascii paths on Windows (for real this time).
- Note that Windows game data is now stored under 'Local' appdata instead of 'Roaming'; if you have an old install with data you want to preserve, you may want to move it over manually.
- Misc cleanup and minor bug fixes.

### 1.5.3 (20065)
- Improved handling of non-ascii characters in file paths on windows.

### 1.5.2 (20063)
- Fixes an issue with controls not working correctly in net-play between 1.4.x and 1.5.x.
- Tidied up onslaught code a bit.
- Fixes various other minor bugs.

### 1.5.1 (20062)
- Windows server now properly displays color when run by double clicking the .bat file.
- Misc bug fixes.

### 1.5.0 (20001)
- This build contains about 2 years worth of MAJOR internal refactoring to prepare for the future of BombSquad. As a player this should not (yet) look different from 1.4, but for modders there is a lot new. See the rest of these change entries or visit [ballistica.net](https://ballistica.net) for more info.
- Ported the entire scripting layer from Python 2 to to Python 3 (currently at 3.7, and I intend to keep this updated to the latest widely-available release). There's some significant changes going from python 2 to 3 (new print statement, string behavior, etc), but these are well documented online, so please read up as needed.  This should provide us some nice benefits and future-proofs everything. (my janky 2.7 custom Python builds were getting a little long in the tooth).
- Refactored all script code to be PEP8 compliant (Python coding standards).  Basically, this means that stuff that was camel-case (fooBar) is now a single word or underscores (foobar / foo\_bar).  There are a few minor exceptions such as existing resource and media filenames, but in general old code can be ported by taking a pass through and killing the camel-case.  I know this is a bit of a pain in the ass, but it'll let us use things like Pylint and just be more consistent with the rest of the Python world.
- On a related note, I'm now using 'yapf' to keep my Python code formatted nicely (using pep8 style); I'd recommend checking it out if you're doing a lot of scripting as its a great time-saver.
- On another related note, I'm trying to confirm to Google's recommendations for Python code (search 'Google Python Style Guide'). There are some good bits of wisdom in there so I recommend at least skimming through it.
- And as one last related note, I'm now running Pylint on all my own Python code. Highly recommended if you are doing serious scripting, as it can make Python almost feel as type-safe as C++.
- The minimum required android version will now be 5.0 (a requirement of the Python 3 builds I'm using)
- Minimum required macOS version is now 10.13 (for similar reasons)
- 'bsInternal' module is now '\_ba' (better lines up with standard Python practices)
- bs.writeConfig() and bs.applySettings() are no more. There is now ba.app.config which is basically a fancy dict class with some methods added such as commit() and apply()
- bs.getEnvironment() is no more; the values there are now available through ba.app (see notes down further)
- Fixed the mac build so command line input works again when launched from a terminal
- Renamed 'exceptionOnNone' arg to 'doraise' in various calls.
- bs.emitBGDynamics() is now ba.emitfx()
- bs.shakeCamera() is now ba.camerashake()
- Various other minor name changes (bs.getUIBounds() -> ba.app.uibounds, etc).  I'm keeping old and new Python API docs around for now so you can compare as needed.
- Renamed bot classes based on their actions instead of their appearances (ie: PirateBot -> ExplodeyBot)
- bs.getSharedObject() is now ba.stdobj()
- Removed bs.uni(), bs.utf8(), bs.uni\_to\_ints(), and bs.uni\_from\_ints() which are no longer needed due to Python 3's better string handling.
- Removed bs.SecureInt since it didn't do much to slow down hackers and hurts code readability.
- Renamed 'finalize' to 'expire' for actors and activities. 'Finalize' sounds too much like a destructor, which is not really what that is.
- bs.getMapsSupportingPlayType() is now simply ba.getmaps(). I might want to add more filter options to it besides just play-type, hence the rename.
- Changed the concept of 'game', 'net', and 'real' times to 'sim', 'base', and 'real'. See time function docs for specifics.  Also cleared up a few ambiguities over what can be used where.
- I'm converting all scripting functions to operate on floating-point seconds by default instead of integer milliseconds. This will let us support more accurate simulations later and is just cleaner I feel. To keep existing calls working you should be able to add timeformat='ms' and you'll get the old behavior (or multiply your time values by 0.001). Specific notes listed below.
- ba.Timer now takes its 'time' arg as seconds instead of milliseconds. To port old calls, add: timeformat='ms' to each call (or multiply your input by 0.001)
- ba.animate() now takes times in seconds and its 'driver' arg is now 'timetype' for consistency with other time functions. To port existing code you can pass timeformat='ms' to keep the old milliseconds based behavior.
- ditto for ba.animate\_array()
- ba.Activity.end() now takes seconds instead of milliseconds as its delay arg.
- TNTSpawner now also takes seconds instead of milliseconds for respawn\_time.
- There is a new ba.timer() function which is used for all one-off timer creation. It has the same args as the ba.Timer() class constructor.
- bs.gameTimer() is no more. Pass timeformat='ms' to ba.timer() if you need to recreate its behavior.
- bs.netTimer() is no more. Pass timetype='base' and timeformat='ms' to ba.timer() if you need to recreate its behavior.
- bs.realTimer() is no more. Pass timetype='real' and timeformat='ms' to ba.timer() if you need to recreate its behavior.
- There is a new ba.time() function for getting time values; it has consistent args with the new ba.timer() and ba.Timer() calls.
- bs.getGameTime() is no more. Pass timeformat='ms' to ba.time() if you need to recreate its behavior.
- bs.getNetTime() is no more. Pass timetype='base' and timeformat='ms' to ba.time() if you need to recreate its behavior.
- bs.getRealTime() is no more. Pass timetype='real' and timeformat='ms' to ba.time() if you need to recreate its behavior.
- bs.getTimeString() is now just ba.timestring(), and accepts seconds by default (pass timeformat='ms' to keep old calls working).
- bs.callInGameThread() has been replaced by an optional 'from\_other\_thread' arg for ba.pushcall()
- There is now a special ba.UNHANDLED value that handlemessage() calls should return any time they don't handle a passed message.  This will allow fallback message types and other nice things in the future.
- Wired the boolean operator up to ba.Actor's exists() method, so now a simple "if mynode" will do the right thing for both Actors and None values instead of having to explicitly check for both.
- Ditto for ba.Node; you can now just do 'if mynode' which will do the right thing for both a dead Node or None.
- Ditto for ba.InputDevice, ba.Widget, ba.Player
- Added a bs.App class accessible via ba.app; will be migrating global app values there instead of littering python modules with globals. The only remaining module globals should be all-caps public 'constants'
- 'Internal' methods and classes living in \_ba and elsewhere no longer start with underscores.  They are now simply marked with '(internal)' in their docstrings.  'Internal' bits are likely to have janky interfaces and can change without warning, so be wary of using them.  If you find yourself depending on some internal thing often, please let me know and I can try to clean it up and make it 'public'.
- bs.getLanguage() is no more; that value is now accessible via ba.app.language
- bs.Actor now accepts an optional 'node' arg which it will store as self.node if passed.  Its default DieMessage() and exists() handlers will use self.node if it exists.  This removes the need for a separate NodeActor() for simple cases.
- bs.NodeActor is no more (it can simply be replaced with ba.Actor())
- bs.playMusic() is now ba.setmusic() which better fits its functionality (it sometimes just continues playing or stops playing).
- The bs.Vector class is no more; in its place is a shiny new ba.Vec3 which is implemented internally in C++ so its nice and speedy.  Will probably update certain things like vector node attrs to support this class in the future since it makes vector math nice and convenient.
- Ok you get the point.. see [ballistica.net](https://ballistica.net) for more info on these changes.

### 1.4.155 (14377)
- Added protection against a repeated-input attack in lobbies.

### 1.4.151 (14371)
- Added Chinese-Traditional language and improved translations for others.

### 1.4.150 (14369)
- Telnet port can now be specified in the config
- Telnet socket no longer opens on headless build when telnet access is off (reduces DoS attack potential)
- Added a filter\_chat\_message() call which can be used by servers to intercept/modify/block all chat messages.
- bsInternal.\_disconnectClient() now takes an optional banTime arg (in seconds, defaults to old value of 300).

### 1.4.148 (14365)
- Added a password option for telnet access on server builds

### 1.4.147 (14364)
- Fixes an issue where a client rejoining a server after being kicked could get stuck in limbo
- Language updates
- Increased security on games that list themselves as public. All joining players must now be validated by the master server or they will be kicked. This will let me globally ban accounts or ip addresses from joining games to avoid things like ad spam bots (which has been a problem this week).
- Added a max chat message length of 100
- Clients sending abnormal amounts of data to the server will now be auto-kicked

### 1.4.145 (14351)
- Mostly a maintenance release (real work is happening in the 1.5/2.0 branch) - minor bug fixes and a few language updates.
- Google deprecated some older SDKs, so the minimum Android supported by this build is now 4.4

### 1.4.144 (14350)
- Added Greek translation

### 1.4.143 (14347)
- Fixed an issue where server names starting and ending with curly brackets would display incorrectly
- Fixed an issue where an android back-button press very soon after launch could lead to a crash
- Fixed a potential crash if a remove-player call is made for a player that has already left

### 1.4.142 (14346)
- Fixed an issue in my rigid body simulation code which could lead to crashes when large numbers of bodies are present

### 1.4.141 (14344)
- Fixed a longstanding bug in my huffman compression code that could cause an extra byte of unallocated memory to be read, leading to occasional crashes

### 1.4.140 (14343)
- Fixed a few minor outstanding bugs from the 1.4.139 update

### 1.4.139 (14340)
- Added an option to the server builds to point to a server-stats webpage that will show up as an extra link in the server browser (in client 1.4.139+)
- Removed the language column from the server browser.  This was more relevant back when all clients saw the game in the server's language, and is nowadays largely just hijacked for silly purposes.  Holler if you miss it.
- Server list now re-pings servers less often and averages ping results to reduce the amount of jumping around in the list.  Please holler if this feels off.
- Added some slick new client-verification tech.  Going forward it should be pretty much impossible to fool a server into thinking you are using a different account than you really are.
- Added a 'get\_account\_id()' method to the bs.Player class.  This will return a player's signed-in account-id (when it can be verified for certain)

### 1.4.138 (14336)
- Removed SDL library from the server builds, so that's one less dependency that needs to be installed when setting up a linux server

### 1.4.137 (14331)
- Lots of internal code cleanup and reorganization before I dig into networking rework (hopefully didn't break too much)
- Slowly cleaning up Python files (hoping to move closer to to PEP 8 standards and eventually Python 3)
- Added Hindi language
- Cleared out some old build types (farewell OUYA; thanks for the memories)
- Added support for meshes with > 65535 verts (though turns out OpenGL ES2 doesn't support this so moot at the moment)

### 1.4.136 (14327)
- Updated 'kiosk mode' functionality (used for simple demo versions of the game)
- Lots of work getting VR builds up to date
- Fixed an issue where 'report this player' window would show up behind the window that spawned it

### 1.4.135 (14324)
- Updated various SDKs for the android build (now building against api 27, removed inmobi ads, etc)

### 1.4.134 (14322)
- Fixed an issue where the internal keyboard would sometimes show up behind game windows
- Fixed an issue where UI widget selection would sometimes loop incorrectly at window edges
- Fixed an issue where overlay windows such as the quit dialog would allow clicks to pass through to regular windows under them
- Work on 2.0 UI (not yet enabled)

### 1.4.133 (14318)
- Pro upgrade now unlocks custom team names and colors in teams mode
- Added a 'Mute Chat' option for completely ignoring incoming chat messages
- Fixed a longstanding issue where player-selectors could get 'stuck'
- Pro upgrade now unlocks a new exact color picker option for character colors/highlights/etc.
- Added new flag icons to the store: Iran, Poland, Argentina, Philippines, and Chile
- Added an option for translators to be notified by the game whenever there are new phrases to translate (under settings->advanced)
- Increased quality on some models, textures and audio
- Assault no longer counts dead bodies hitting the flag as scores
- Replay speed can now be controlled with -/= keys (on devices with keyboards)
- Added Serbian language
- Remote app connections are now disabled by default on server builds
- Server wrapper script now supports python 3 in addition to python 2. (Python 3 support in the actual game will still be a while)
- Added better crash reporting on Android so I can hopefully fix bugs quicker
- bs.Lstr() can now take a 'fallbackResource' or 'fallbackValue' argument; the old 'fallback' argument is deprecated
- Removed the long-since-deprecated bs.translate() and bs.getResource() calls (bs.Lstr() should be used for all that stuff now)
- Removed some deprecated functions from GameActivity: getInstanceScoreBoardNameLocalized(), getInstanceNameLocalized(), getConfigDescriptionLocalized()

### 1.4.132 (14316)
- Fixed an issue where the game could get stuck in a black screen after resuming on Android

### 1.4.131 (14315)
- Replay playback speed can now be adjusted in the menu
- Fixed an issue with touch controls showing up while in party chat
- Fixed issues with the new anti-turbo logic when hosting

### 1.4.130 (14313)
- New character: Grumbledorf the Wizard
- Improved public party browsing performance
- Added protections against turbo exploits when hosting
- Fixed issues with some Android controllers not being recognized

### 1.4.126 (14307)
- Improved keyboard and mouse support on Android

### 1.4.125 (14306)
- Added support for keyboards on Android
- Added support for desktop-like environments such as Samsung DeX and Chromebooks on Android
- Optimized game UI for wide-screen layouts such as the Galaxy Note 8

### 1.4.121 (14302)
- Added support for account unlinking

### 1.4.118 (14298)
- Added 64 bit arm binary to Android builds

### 1.4.111 (14286)
- BallisticaCore Pro now unlocks 2 additional characters
- multi-line chat messages are now clamped down to 1 line; should prevent annoying multi-line fullscreen message spam

### 1.4.106 (14280)
- the game will now only print 'game full' player-rejection messages to the client attempting to join; should reduce annoying message spam.

### 1.4.101 (14268)
- the game will now attempt to load connecting players' profiles and info from my master-server instead of trusting the player; should reduce cheating

### 1.4.100 (14264)
- added a 'playlistCode' option in the server config which corresponds with playlist codes added in Ballisticacore 1.4.100 (used for sharing playlists with friends). Now you can create a custom playlist, grab a code for it, and easily use it in a dedicated server.

### 1.4.99 (14252)
- there is now a forced 10 second delay between a player leaving the game and another player from that same client joining the game.  This should fix the exploit where players were leaving and re-joining to avoid spawn times.
- most in-game text is now set as bs.Lstr() values so that they show up in the client's own language instead of the server's  There are currently a few exceptions such as time values which I need to address.

### 1.4.98 (14248)
- added kick-votes that can be started by any client.  currently a client must type '0' or '1' in chat to vote, but i'll add buttons for them soon.
- modified text nodes so they can display in each client's own language.  (most text nodes don't do this yet but the capability is there).  However this means older clients can't connect to 1.4.98 servers, so you may want to stick with an older server for a bit until the userbase gets more updated.

### 1.4.97 (14247)
- back to displaying long names in more places; mainly just the in-game ones are clamped..  trying to find a good balance..

### 1.4.97 (14246)
- public party names will now show up for clients as the title of their party windows instead of "My Party" and also during connect/disconnect (requires client 14246+)
- server now ignores 'locked' states on maps/game-types, so meteor-shower, target-practice, etc. should work now

### 1.4.97 (14244)
- kicked players are now unable to rejoin for a several minutes

### 1.4.96 (14242)
- chat messages and the party window now show player names instead of account names when possible
- server now clamps in-game names to 8 characters so there's some hope of reading them in-game. Can loosen this or add controls for how clamping happens if need be.

### 1.4.96 (14241)
- added an automatic chat-block to combat chat spammers. Blocks start at 10 seconds and double in duration for each repeat offense

### 1.4.95 (14240)
- fixed an issue where a single account could not be used to host multiple parties at once

### 1.4.95 (14236)
- added a port option to the config so its now possible to host multiple parties on one machine (note that ballisticacore 1.4.95+ is required to connect ports aside from 43210)

### 1.4.95 (14234)
- fixed a bug that could cause the windows version to freeze randomly after a while

### 1.4.95 (14233)
- ballisticacore (both bs\_headless and regular) now reads commands from standard input, making it easier to run commands via scripts or the terminal
- server now runs using a 'server' account-type instead of the local 'device' account. (avoids daily-ticket-reward messages and other stuff that's not relevant to servers)
- the server script now passes args to the game as a json file instead of individual args; this should keep things cleaner and more expandable
- the ballisticacore\_server script also now reads commands from stdin, allowing reconfiguring server settings on the fly
- added more options such as the ability to set game series lengths and to host a non-public party

### 1.4.94
- now have mac, windows, and both 32 and 64 bit linux server builds
- added an optional config.py file that can be used instead of modifying the server script itself
- added an autoBalanceTeams option for teams games
- people joining and leaving the party are no longer announced (too much noise)

### 1.4.93
- should now properly allow clients to use their unlocked characters
- added an option to enable telnet access<|MERGE_RESOLUTION|>--- conflicted
+++ resolved
@@ -10,13 +10,10 @@
 - Added 'selection_loops_to_parent', 'claims_left_right', and 'claims_tab' args to ba.rowwidget.
 - Added 'claims_left_right' and 'claims_tab' to ba.hscrollwidget().
 - Default widget 'show_buffer' is now 20 instead of 0 (causes scrolling to stay slightly ahead of widget selection). This can be overridden with the ba.widget() call if anything breaks.
-<<<<<<< HEAD
+- Relocated ba.app.uiscale to ba.app.ui.uiscale
+- Top level settings window now properly saves/restores its state again.
 - BombSquad now has its own Exclusive Emojis in the Internal Game Keyboard.
 - Added continuos CAPITAL letters typing feature in the Internal Game Keyboard.
-=======
-- Relocated ba.app.uiscale to ba.app.ui.uiscale
-- Top level settings window now properly saves/restores its state again.
->>>>>>> 42c7bb17
 
 ### 1.5.22 (20139)
 - Button and key names now display correctly again on Android (and are cleaned up on other platforms too).
