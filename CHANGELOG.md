--- conflicted
+++ resolved
@@ -1,10 +1,5 @@
-<<<<<<< HEAD
-### Unreleased
-- Fixed a corner case of Curse powerup box.
-=======
 ### 1.5.24 (20159)
 - Misc bug fixes.
->>>>>>> 2ec0bd17
 
 ### 1.5.23 (20146)
 - Fixed the shebang line in `bombsquad_server` file by using `-S` flag for `/usr/bin/env`.
