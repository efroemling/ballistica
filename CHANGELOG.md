<<<<<<< HEAD
### 1.7.33 (build 21743, api 8, 2023-12-21)
- Exposed an override for `bascenev1.Session`'s max players on servers (by EraOSBeta)
- Added UI for customizing teams and FFA series length (by EraOSBeta, idea by 3alTemp)

=======
### 1.7.33 (build 21756, api 8, 2024-01-05)
- Stress test input-devices are now a bit smarter; they won't press any buttons
  while UIs are up (this could cause lots of chaos if it happened).
- Added a 'Show Demos When Idle' option in advanced settings. If enabled, the
  game will show gameplay demos (a slightly modified form of the stress test)
  periodically after sitting idle at the main menu for a bit. Like an old arcade
  game. I added this for an upcoming conference appearance but though people
  might like to enable it in other cases.
- Replays now have a play/pause button alongside the speed adjustment buttons
  (Thanks vishal332008!)
- Players now get points for killing bots with their own bombs by catching it
  and throwing it back at them. This is actually old logic but was disabled due
  to a logic flaw, but should be fixed now. (Thanks VinniTR!)
  
>>>>>>> 8f8a32d2
### 1.7.32 (build 21741, api 8, 2023-12-20)
- Fixed a screen message that no one will ever see (Thanks vishal332008?...)
- Plugins window now displays 'No Plugins Installed' when no plugins are present (Thanks vishal332008!)
- Old messages are now displayed as soon as you press 'Unmute Chat' (Thanks vishal332008!)
- Added an 'Add to Favorites' entry to the party menu (Thanks vishal332008!)
- Now displays 'No Parties Added' in favorites tab if no favorites are present (Thanks vishal332008!)
- Now shows character icons in the profiles list window (Thanks vishal332008!)
- Added a Random button for names in the Player Profiles window (Thanks vishal332008!)
- Fixed a bug where no server is selected by default in the favorites tab (Thanks vishal332008!)
- Fixed a bug where no replay is selected by default in the watch tab (Thanks vishal332008!)
- Fixed a bug where no profile is selected by default in the profile tab (Thanks vishal332008!)
- Fixed a number of UI screens so that ugly window edges are no longer visible
  in corners on modern ultra wide phone displays.
- Added a `player_rejoin_cooldown` server config option. This defaults to 10
  seconds for servers but 0 for normal gui clients. This mechanism had been
  introduced recently to combat multiplayer fast-rejoin exploits and was set to
  10 seconds everywhere, but it could tend to be annoying for local single
  player play, dev testing, etc. Hopefully this strikes a good balance now.
- Removed the player-rejoin-cooldown mechanism from the C++ layer since it was
  redundant with the Python level one and didn't cover as many cases.
- Restored the behavior from before 1.7.28 where backgrounding the app would
  bring up the main menu and pause the action. Now it is implemented more
  cleanly however (an `on_app_active_changed()` call in the `AppMode` class).
  This means that it also applies to other platforms when the app reaches the
  'inactive' state; for instance when minimizing the window on the SDL build.

### 1.7.31 (build 21727, api 8, 2023-12-17)
- Added `bascenev1.get_connection_to_host_info_2()` which is an improved
  type-safe version of `bascenev1.get_connection_to_host_info()`.
- There is now a link to the official Discord server in the About section
  (thanks EraOSBeta!).
- Native stack traces now work on Android; woohoo! Should be very helpful for
  debugging.
- Added the concept of 'ui-operations' in the native layer to hopefully clear
  out the remaining double-window bugs. Basically, widgets used to schedule
  their payload commands to a future cycle of the event loop, meaning it was
  possible for commands that switched the main window to get scheduled twice
  before the first one ran (due to 2 key presses, etc), which could lead to all
  sorts of weirdness happening such as multiple windows popping up when one was
  intended. Now, however, such commands get scheduled to a current
  'ui-operation' and then run *almost* immediately, which should prevent such
  situations. Please holler if you run into any UI weirdness at this point.

### 1.7.30 (build 21697, api 8, 2023-12-08)
- Continued work on the big 1.7.28 update.
- Got the Android version back up and running. There's been lots of cleanup and
  simplification on the Android layer, cleaning out years of cruft. This should
  put things in a better more maintainable place, but there will probably be
  some bugs to iron out, so please holler if you run into any.
- Minimum supported Android version has been bumped from 5.0 to 6.0. Some
  upcoming tech such as ASTC textures will likely not be well supported on such
  old devices, so I think it is better to leave them running an older version
  that performs decently instead of a newer version that performs poorly. And
  letting go of old Android versions lets us better support new ones.
- Android version now uses the 'Oboe' library as an audio back-end instead of
  OpenSL. This should result in better behaving audio in general. Please holler
  if you experience otherwise.
- Bundled Android Python has been bumped to version 3.11.6.
- Android app suspend behavior has been revamped. The app should stay running
  more often and be quicker to respond when dialogs or other activities
  temporarily pop up in front of it. This also allows it to continue playing
  music over other activities such as Google Play Games
  Achievements/Leaderboards screens. Please holler if you run into strange side
  effects such as the app continuing to play audio when it should not be.
- Modernized the Android fullscreen setup code when running in Android 11 or
  newer. The game should now use the whole screen area, including the area
  around notches or camera cutouts. Please holler if you are seeing any problems
  related to this.
- (build 21626) Fixed a bug where click/tap locations were incorrect on some
  builds when tv-border was on (Thanks for the heads-up Loup(Dliwk's fan)!).
- (build 21631) Fixes an issue where '^^^^^^^^^^^^^' lines in stack traces could
  get chopped into tiny bits each on their own line in the dev console.
- Hopefully finally fixed a longstanding issue where obscure cases such as
  multiple key presses simultaneously could cause multiple main menu windows to
  pop up. Please holler if you still see this problem happening anywhere. Also
  added a few related safety checks and warnings to help ensure UI code is free
  from such problems going forward. To make sure your custom UIs are behaving
  well in this system, do the following two things: 1) any time you call
  `set_main_menu_window()`, pass your existing main menu window root widget as
  `from_window`. 2) In any call that can lead to you switching the main menu
  window, check if your root widget is dead or transitioning out first and abort
  if it is. See any window in `ui_v1_lib` for examples.
- (build 21691) Fixed a bug causing touches to not register in some cases on
  newer Android devices. (Huge thanks to JESWIN A J for helping me track that
  down!).
- Temporarily removed the pause-the-game-when-backgrounded behavior for locally
  hosted games, mainly due to the code being hacky. Will try to restore this
  functionality in a cleaner way soon.

### 1.7.29 (build 21619, api 8, 2023-11-21)

- Simply continued work on the big 1.7.28 update. I was able to finally start
  updating the Mac App Store version of the game again (it had been stuck at
  1.4!), and it turns out that Apple AppStore submissions require the version
  number to increase each time and not just the build number, so we may start
  seeing more minor version number bumps for that reason.
- Windows builds should now die with a clear error when the OpenGL version is
  too old (OpenGL 3.0 or newer is required). Previously they could die with more
  cryptic error messages such as "OpenGL function 'glActiveTexture2D' not
  found".

### 1.7.28 (build 21599, api 8, 2023-11-16)

- Turning off ticket continues on all platforms. I'll be moving the game towards
  a new monetization scheme mostly based on cosmetics and this has always felt a
  bit ugly pay-to-win to me, so it's time for it to go. Note that the
  functionality is still in there if anyone wants to support it in mods.
- Massively cleaned up code related to rendering and window systems (OpenGL,
  SDL, etc). This code had been growing into a nasty tangle for 15 years
  attempting to support various old/hacked versions of SDL, etc. I ripped out
  huge chunks of it and put back still-relevant pieces in a much more cleanly
  designed way. This should put us in a much better place for supporting various
  platforms and making graphical improvements going forward.
  `ballistica/base/app_adapter/app_adapter_sdl.cc` is an example of the now
  nicely implemented system.
- The engine now requires OpenGL 3.0 or newer on desktop and OpenGL ES 3.0 or
  newer on mobile. This means we're cutting off a few percent of old devices on
  Android that only support ES 2, but ES 3 has been out for 10 years now so I
  feel it is time. As mentioned above, this allows massively cleaning up the
  graphics code which means we can start to improve it. Ideally now the GL
  renderer can be abstracted a bit more which will make the process of writing
  other renderers easier.
- Removed gamma controls. These were only active on the old Mac builds anyway
  and are being removed from the upcoming SDL3, so if we want this sort of thing
  we should do it through shading in the renderer now.
- Implemented both vsync and max-fps for the SDL build of the game. This means
  you can finally take advantage of that nice high frame rate monitor on your
  PC. Vsync supports 'Disable', 'Enabled' and 'Auto', which attempts to use
  'adaptive' vsync if available, and no vsync otherwise.
- Spent some time tuning a few frame-timing mechanisms, so motion in the game
  should appear significantly smoother in some cases. Please let me know if it
  ever appears *less* smooth than before or if you see what looks like weird
  speed changes which could be timing problems.
- Debug speed adjustments are now Ctrl-plus or Ctrl-minus instead of just plus
  or minus. This makes these safer in case we want to enable them in regular
  builds at some point.
- Flashing things in the game (powerups about to disappear, etc.) now flash at a
  consistent rate even on high frame rate setups.
- Renamed Console to DevConsole, and added an option under advanced settings to
  always show a 'dev' button onscreen which can be used to toggle it. The
  backtick key still works also for anyone with a keyboard. I plan to add more
  functionality besides just the Python console to the dev-console, and perhaps
  improve the Python console a bit too (add support for on-screen keyboards,
  etc.)
- The in-app Python console text is now sized up on phone and tablet devices,
  and is generally a bit larger everywhere.
- Added an API to define DevConsole tabs via Python. Currently it supports basic
  buttons and text, but should be easy to expand to whatever we need. See
  `babase/_devconsole.py`. It should be easy to define new tabs via plugins/etc.
- Cleaned up onscreen keyboard support and generalized it to make it possible to
  support other things besides widgets and to make it easier to implement on
  other platforms.
- Added onscreen keyboard support to the in-app Python console and added an Exec
  button to allow execing it without a return key on a keyboard. The cloud
  console is probably still a better way to go for most people but this makes at
  least simple things possible without an internet connection for most Android
  users.
- Pressing esc when the DevConsole is in its small form now dismisses it
  instead of toggling it to its large form.
- Added some high level functionality for copying and deleting feature-sets to
  the `spinoff` tool. For example, to create your own `poo` feature-set based on
  the existing `template_fs` one, do `tools/spinoff fset-copy template_fs poo`.
  Then do `make update` and `make cmake` to build and run the app, and from
  within it you should be able to do `import bapoo` to get at your nice shiny
  poo feature-set. When you are done playing around, you can do `tools/spinoff
  fset-delete poo` to blow away any traces of it.
- Public builds now properly reconstruct the CMakeLists.txt file for project
  changes.
- Efrocache now supports a starter-archive when building server builds. This
  means that if you do something like `make clean; make
  prefab-server-release-build` you should see just a few file downloads
  happening instead of the hundreds that would happen before, which should be
  significantly faster & more efficient.
- Updated internal Python builds for Apple & iOS to 3.11.5, and updated a few
  dependent libraries as well (OpenSSL bumped from 3.0.8 to 3.0.10, etc.).
- Cleaned up the `babase.quit()` mechanism. The default for the 'soft' arg is
  now true, so a vanilla `babase.quit()` should now be a good citizen on mobile
  platforms. Also added the `g_base->QuitApp()` call which gives the C++ layer
  a high level equivalent to the Python call.
- (build 21326) Fixed an uninitialized variable that could cause V1 networking
  to fail in some builds/runs (thanks Rikko for the heads-up).
- (build 21327) Fixed an issue that could cause the app to pause for 3 seconds
  at shutdown.
- Worked to improve sanity checking on C++ RenderComponents in debug builds to
  make it easier to use and avoid sending broken commands to the renderer. Some
  specifics follow.
- RenderComponents (C++ layer) no longer need an explicit Submit() at the end;
  if one goes out of scope not in the submitted state it will implicitly run a
  submit. Hopefully this will encourage concise code where RenderComponents are
  defined in tight scopes.
- RenderComponents now have a ScopedTransform() call which can be used to push
  and pop the transform stack based on C++ scoping instead of the old
  PushTransform/PopTransform. This should make it harder to accidentally break
  the transform stack with unbalanced components.
- Fixes an issue related to incorrect die-message handling by hockey pucks (fix
  #617). Thanks EraOSBeta!
- Fixes an issue where clamped player-name would display incorrectly if extra
  spaces are present (fix #618). Thanks vishal332008!
- Fixes an issue where King of the Hill scoreboard did not display immediately
  (fix #614). Thanks heLlow-step-sis!
- Fixes an issue where CTF flag return counters could get stuck (fix #584).
  Thanks SoK05 and Dliwk!
- In cases where there's no browser available, the v2 account sign-in URL can
  now be tapped to copy it (Thanks vishal332008!).
- Removed the bits from `babase.app` that were deprecated in 1.7.27. I know that
  was only one version ago, but this version has been cooking for a while now.
- Visual Studio projects have been updated to target Visual Studio 2022.
- Now that all our compilers support it, updating from the C++17 standard to
  C++20. This will allow a few useful things such as being able to pack 8 bools
  into 1 byte.
- Created a custom icon for BallisticaKit (previously it was just the BombSquad
  icon with an ugly 'C' on it). BombSquad itself will still have the BombSquad
  icon.
- Changed `AppState.NOT_RUNNING` to `AppState.NOT_STARTED` since not-running
  could be confused with a state such as paused.
- Changed the general app-state terms 'pause' and 'resume' to 'suspend' and
  'unsuspend'. (note this has nothing to do with pausing in the game which is
  still called pausing). The suspend state is used by mobile versions when
  backgrounded and basically stops all activity in the app. I may later add
  another state called 'paused' for when the app is still running but there is
  an OS dialog or ad or something in front of it. Though perhaps another term
  would be better to avoid confusion with the act of pausing in the game
  ('inactive' maybe?).
- Fixed an issue that could cause a few seconds delay when shutting down if
  internet access is unavailable.
- Generalized the UI system to accept a delegate object, of which UIV1 is now
  one. In the future this will allow plugging in UIV2 instead or other UI
  systems.
- Headless builds now plug in *no* ui delegate instead of UIV1, so one must
  avoid calling UI code from servers now. This should reduce server resource
  usage a bit. Please holler if this causes non-trivial problems. In general,
  code that brings up UI from gameplay contexts should check the value of
  `ba.app.env.headless` and avoid doing so when that is True.
- Cleaned up quit behavior a bit more. The `babase.quit()` call now takes a
  single `babase.QuitType` enum instead of the multiple bool options it took
  before. It also takes a `confirm` bool arg which allows it to be used to bring
  up a confirm dialog.
- Clicking on a window close button to quit no longer brings up a confirm dialog
  and instead quits immediately (though with a proper graceful shutdown and a
  lovely little fade).
- Camera shake is now supported in network games and replays. Somehow I didn't
  notice that was missing for years. The downside is this requires a server to
  be hosting protocol 35, which cuts off support for 1.4 clients. So for now I
  am keeping the default at 33. Once there a fewer 1.4 clients around we can
  consider changing this (if everything hasn't moved to SceneV2 by then).
- Added a server option to set the hosting protocol for servers who might want
  to allow camera shake (or other minor features/fixes) that don't work in the
  default protocol 33. See `protocol_version` in `config.yaml`. Just remember
  that you will be cutting off support for older clients if you use 35.
- Fixed a bug with screen-messages animating off screen too fast when frame
  rates are high.
- Added a proper graceful shutdown process for the audio server. This should
  result in fewer ugly pops and warning messages when the app is quit.
- Tidied up some keyboard shortcuts to be more platform-appropriate. For
  example, toggling fullscreen on Windows is now Alt+Enter or F11.
- Fancy rebuilt Mac build should now automatically sync its frame rate to the
  display its running on (using CVDisplayLinks, not VSync).
- Mac build is now relying solely on Apple's Game Controller Framework, which
  seems pretty awesome these days. It should support most stuff SDL does and
  with less configuring involved. Please holler if you come across something
  that doesn't work.
- Mac build is also now using the Game Controller Framework to handle keyboard
  events. This should better handle things like modifier keys and also will
  allow us to use that exact same code on the iPad/iPhone version.
- OS key repeat events are no longer passed through the engine. This means that
  any time we want repeating behavior, such as holding an arrow key to move
  through UI elements, we will need to wire it up ourselves. We already do this
  for things like game controllers however, so this is more consistent in a way.
- Dev console no longer claims key events unless the Python tab is showing and
  there is a hardware keyboard attached. This allows showing dev console tabs
  above gameplay without interfering with it.
- Added clipboard paste support to the dev console python terminal.
- Added various text editing functionality to the dev console python terminal
  (cursor movement, deleting chars and words, etc.)
- Internal on-screen-keyboard now has a cancel button (thanks vishal332008!)
- Public servers list now shows 'No servers found' if there are no servers to
  show instead of just remaining mysteriously blank (thanks vishal332008!)
- Players are now prevented from rejoining a session for 10 seconds after they
  leave to prevent game exploits. Note this is different than the existing
  system that prevents joining a *party* for 10 seconds; this covers people
  who never leave the party (Thanks EraOSBeta!).
- Fixes an issue where servers could be crashed by flooding them with join
  requests (Thanks for the heads-up Era!).
- The engine will now ignore empty device config dicts and fall back to
  defaults; these could theoretically happen if device config code fails
  somewhere and it previously would leave the device mysteriously inoperable.
- The game will now show <unset> for controls with no bindings in the in-game
  guide and controller/keyboard config screens.
- Fixed a crash that could occur if SDL couldn't find a name for connected
  joystick.
- Simplified the app's handling of broken config files. Previously it would do
  various complex things such as offering to edit the broken config on desktop
  builds, avoiding overwriting broken configs, and automatically loading
  previous configs. Now, if it finds a broken config, it will simply back it up
  to a .broken file, log an error message, and then start up normally with a
  default config. This way, things are more consistent across platforms, and
  technical users can still fix and restore their old configs. Note that the app
  still also writes .prev configs for extra security, though it no longer uses
  them for anything itself.
- Converted more internal engine time values from milliseconds to microseconds,
  including things like the internal EventLoop timeline. Please holler if you
  notice anything running 1000x too fast or slow. In general my strategy going
  forward is to use microseconds for exact internal time values but to mostly
  expose float seconds to the user, especially on the Python layer. There were
  starting to be a few cases were integer milliseconds was not enough precision
  for internal values. For instance, if we run with unclamped framerates and hit
  several hundred FPS, milliseconds per frame would drop to 0 which caused some
  problems. Note that scenev1 will be remaining on milliseconds internally for
  compatibility reasons. Scenev2 should move to microseconds though.
- The V2 account id for the signed in account is now available at
  `ba*.app.plus.accounts.primary.accountid` (alongside some other existing
  account info).
- (build 21585) Fixed an issue where some navigation key presses were getting
  incorrectly absorbed by text widgets. (Thanks for the heads-up Temp!)
- (build 21585) Fixed an issue where texture quality changes would not take
  effect until next launch.
- Added a 'glow_type' arg to `bauiv1.textwidget()` to adjust the glow used when
  the text is selected. The default is 'gradient' but there is now a 'uniform'
  option which may look better in some circumstances.

### 1.7.27 (build 21282, api 8, 2023-08-30)

- Fixed a rare crash that could occur if the app shuts down while a background
  thread is making a web request. The app will now try to wait for any such
  attempts to complete.
- Fixed a bug where PlayerSpaz used `bs.apptime()` where `bs.time()` should have
  been used (thanks EraOSBeta!).
- Added `babase.app.env` which is a type-friendly object containing various
  environment/runtime values. Values directly under `app` such as
  `babase.app.debug_build` will either be consolidated here or moved to classic
  if they are considered deprecated.
- Started using Python's `warnings` module to announce deprecations, and turned
  on deprecation warnings for the release build (by default in Python they are
  mostly only on for debug builds). This way, when making minor changes, I can
  keep old code paths intact for a few versions and warn modders that they
  should transition to new code paths before the old ones disappear. I'd prefer
  to avoid incrementing api-version again if at all possible since that is such
  a dramatic event, so this alternative will hopefully allow gently evolving
  some things without too much breakage.
- Following up on the above two entries, several attributes under `babase.app`
  have been relocated to `babase.app.env` and the originals have been given
  deprecation warnings and will disappear sometime soon. This includes
  `build_number`, `device_name`, `config_file_path`, `version`, `debug_build`,
  `test_build`, `data_directory`, `python_directory_user`,
  `python_directory_app`, `python_directory_app_site`, `api_version`, `on_tv`,
  `vr_mode`, `toolbar_test`, `arcade_mode`, `headless_mode`, `demo_mode`, and
  `protocol_version`.
- Reverting the Android keyboard changes from 1.7.26, as I've received a few
  reports of bluetooth game controllers now thinking they are keyboards. I'm
  thinking I'll have to bite the bullet and implement something that asks the
  user what the thing is to solve cases like that.
- Added tags allowing easily stripping code out of spinoff projects when a
  specific feature-set is not present. For example, to strip lines out when
  feature-set 'foo' is not present, surround them by lines containing
  `__SPINOFF_REQUIRE_FOO_BEGIN__` and `__SPINOFF_REQUIRE_FOO_END__`.

### 1.7.26 (build 21259, api 8, 2023-08-29)

- Android should now be better at detecting hardware keyboards (you will see
  'Configure Keyboard' and 'Configure Keyboard P2' buttons under
  Settings->Controllers if a hardware keyboard is detected). It can be a bit
  tricky distinguishing between gamepad type devices and keyboards on Android,
  so please holler if you have a gamepad that now suddenly thinks it is a
  keyboard or anything like that.
- Various general improvements to the pcommand (project command) system.
- Modules containing pcommand functions are now named with an 's' - so
  `pcommands.py` instead of `pcommand.py`. `pcommand.py` in efrotools is now
  solely related to the functioning of the pcommand system.
- Implemented the `pcommandbatch` system, which is a way to run pcommands using
  a simple local server/client architecture, and set up key build targets to use
  that by default instead of regular pcommand. In some cases, such as when
  assembling build assets, this can speed things up by 5x or so. Run `make
  pcommandbatch_speed_test` to see what the theoretical biggest speedup is on
  your system. If you run into any problems that seem to be related to this, you
  can disable it by setting env var `BA_PCOMMANDBATCH_DISABLE=1` which will
  cause everything to go use regular old pcommand. See docs in
  `tools/efrotools/pcommandbatch.py` for more info.
- Renamed the various `App` C++ classes to `AppAdapter` which better represents
  their current intended role. They are not a general interface to app
  functionality, but rather adapt the app to a particular paradigm or api (VR,
  Headless, SDL GUI, etc.). Also am trying to move any functionality out of
  those classes that does not fit that definition.
- Started cleaning up the app shutdown process. This will allow the app to
  gracefully run tasks such as syncing account data to the cloud or disk or
  properly closing the audio system when shutting down. It also means there
  should be more consistent use of the 'Quit?' confirm window. Please holler if
  you see any odd behavior when trying to quit the app.
- Unix TERM signal now triggers graceful app shutdown.
- Added `app.add_shutdown_task()` to register coroutines to be run as part of
  shutdown.
- Removed `app.iircade_mode`. RIP iiRcade :(.
- Changed `AppState.INITIAL` to `AppState.NOT_RUNNING`, added a
  `AppState.NATIVE_BOOTSTRAPPING`, and changed `AppState.LAUNCHING` to
  `AppState.INITING`. These better describe what the app is actually doing while
  in those states.

### 1.7.25 (build 21211, api 8, 2023-08-03)

- Fixed an issue where the main thread was holding the Python GIL by default in
  monolithic builds with environment-managed event loops. This theoretically
  could have lead to stuttery performance in the Android or Mac builds.
- Did a bit of cleanup on `baenv.py` in preparation for some additional setup it
  will soon be doing to give users more control over logging.
- `getconfig` and `setconfig` in `efrotools` are now `getprojectconfig` and
  `setprojectconfig` (to reflect the file name changes that happened in 1.7.20).
- The efrocache system (how assets and prebuilt binaries are downloaded during
  builds) now uses a `efrocache_repository_url` value in
  `config/projectconfig.json` instead of being hard-coded to my server. This
  makes it possible to theoretically set up mirror servers. I currently keep the
  cache pruned to the last few months worth of files but theoretically someone
  could set up a server that never gets pruned and contains all history from now
  until forever. Efrocache is basically just a big pile of files organized by
  their hashes (see `tools/efrotools/efrocache.py` for details).
- On a related note, the .efrocachemap file now just contains hashes instead of
  full urls per file (which were based on those hashes anyway).
- The default efrocache file location is now `.cache/efrocache` instead of
  `.efrocache`. Feel free to blow away any `.efrocache` dir if you still have
  one (or move it to the new path to avoid having to download things again).
- It is now possible to set an `EFROCACHE_DIR` env var to tell efrocache to
  store its local files somewhere besides the per-project default of
  `.cache/efrocache`. This can save a lot of download time if you want to share
  it between multiple repos or are doing full cleans/rebuilds a lot (if it is
  outside the project dir it won't get blown away during cleans). Efrocache dirs
  are universal (again its just a big pile of files organized by hash) so there
  should be no issues sharing cache dirs. Another nice side effect of
  maintaining a single local efrocache dir is that anything you've ever built
  will still be buildable; otherwise if your build tries to download very old
  cache files they may no longer be available on my efrocache server.
- Hardened efrocache code a bit so that failures during downloads or
  decompresses are less likely to leave problematic half-made stuff lying
  around. Namely, things are now always downloaded or decompressed into temp
  dirs and only moved into their final locations once that completes
  successfully. Its extra important to be safe now that its possible to share
  local efrocache dirs between projects or otherwise keep them around longer.
- Experimenting a bit with adding support for
  [Pyright](https://github.com/microsoft/pyright) type-checking. This could
  theoretically allow for a really great interactive Python environment in
  Visual Studio Code (and potentially other editors), so am seeing if it is
  worth officially supporting in addition to or as a replacement for Mypy. See
  `tools/pcommand pyright`

### 1.7.24 (build 21199, api 8, 2023-07-27)

- Fixed an issue where respawn icons could disappear in epic mode (Thanks for
  the heads-up Rikko!)
- The `BA_ENABLE_IRONY_BUILD_DB` optional build env-var is now
  `BA_ENABLE_COMPILE_COMMANDS_DB` since this same functionality can be used by
  clangd or other tools. Originally I was using it for Irony for Emacs; hence
  the old name.
- Due to the cleanup done in 1.7.20, it is now possible to build and run
  Ballistica as a 'pure' Python app consisting of binary Python modules loaded
  by a standard Python interpreter. This new build style is referred to as
  'modular'. The traditional form of the app, where we bootstrap Python
  ourselves inside a standalone binary, is called 'monolithic'. To build and run
  Ballistica in modular form, you can do `make cmake-modular` or `make
  cmake-modular-server`. This should make it easier to use certain things like
  Python debuggers with Ballistica. While I expect most builds of the engine to
  remain monolithic, this may become the default for certain situations such as
  server builds or possibly Linux builds if it seems beneficial. We'll see.
  Modular mode should work on Linux and Mac currently; other platforms remain
  monolithic-only for now.
- Changed builds such as `cmake` and `cmake-server` to be more like the new
  `cmake-monolithic-*` builds; there is now a `staged` dir that built binaries
  are symlinked into instead of just dumping a `ba_data` into the cmake build
  dir. This keeps things a bit cleaner with fewer build-related files
  interspersed with the stuff that Ballistica expects to be there at runtime.
  This also allows an elegant `-dist` flag to be used with the staging command
  to copy files instead of symlinking them.
- Changed path wrangling a bit in baenv.py. All ballistica Python paths
  (including python-site-packages) are now placed *before* any other existing
  Python paths. This should provide a more consistent environment and means
  Ballistica will always use its own version of things like yaml or certifi or
  typing_extensions instead of ones the user has installed via pip. Holler if
  you run into any problems because of this and we can make an option to use the
  old behavior where Ballistica's app and site paths get placed at the end.
- It is now possible to manually run the app loop even on monolithic builds;
  just do `PYTHONPATH=ba_data/python ./ballisticakit -c "import baenv;
  baenv.configure(); import babase; babase.app.run()"`. This is basically the
  same thing modular builds are doing except that they use a regular Python
  interpreter instead of the ballisticakit binary.
- Cleaned up the `tools/pcommand stage_assets` command. It now always expects a
  separate `-debug` or `-release` arg. So old commands such as `tools/pcommand
  stage_assets -win-Win32-Debug .` now look like `tools/pcommand stage_assets
  -win-Win32 -debug .`. Please holler if you run into any broken asset-staging
  calls in the Makefile/etc.
- `FeatureSet.has_native_python_module` has been renamed to
  `FeatureSet.has_python_binary_module` to be more consistently with related
  functionality.
- Renamed `stage_assets` to `stage_build` and the module it lives in from
  `assetstaging` to simply `staging`. The staging stuff now covers more things
  than simply asset files so this is a more accurate name.
- Added `babase.fatal_error()`. Mod code should generally never use this, but it
  can be useful for core engine code to directly and clearly point out problems
  that cannot be recovered from (Exceptions in such cases can tend to be
  'handled' which leads to a broken or crashing app).

### 1.7.23 (build 21178, api 8, 2023-07-19)

- Network security improvements. (Thanks Dliwk!)
- You can now double click a chat message to copy it. (Thanks Vishal332008!)
- Android's audio library has been updated to the latest version (and is now
  much easier for me to keep up to date). Please holler if you run into anything
  wonky related to audio.
- Updated our C json handling code to the latest version of cJSON. Should fix
  some potential vulnerabilities.

### 1.7.22 (build 21165, api 8, 2023-07-11)

- Fixed a very rare race condition when launching threads or sending synchronous
  cross-thread messages. This was manifesting as one out of several thousand
  server launches hanging.
- Changed health box from a red cross to a green cross (turns out games aren't
  supposed to use red crosses for health for legal reasons).
- Cleaned up how Android sets up its OpenGL context; it should be more flexible
  with the config formats it allows may might fix rare cases of graphics setup
  failing (such as with latest Android emulator for me). Please holler if you
  see any graphics wonkiness with this update.
- Added SoK's explodinary icon to the game's custom text drawing because SoK is
  awesome.
- (build 21165) Fixed an issue on Android that could lead to crashes if device
  events occurred very early at launch (button presses, joystick movement, etc.)

### 1.7.21 (build 21152, api 8, 2023-06-27)

- Fixed an issue where server builds would not always include collision meshes.
- Upgraded Python to 3.11.4 on Android builds.
- Cleaned up the language subsystem and the process for applying app-config
  changes a bit. Please holler if you see weirdness in either.
- QR code textures now have a soft limit of 64 bytes for their addresses.
  Warnings will be given for longer addresses up to 96 bytes at which point qr
  code creation will fail. This should keep the images reasonably readable and
  avoids a crash that could occur when more data was provided than could
  physically fit in the qr code.
- `PotentialPlugin` has been renamed to `PluginSpec` and the list of them
  renamed from `babase.app.plugins.potential_plugins` to
  `babase.app.plugins.plugin_specs`.
- Added a simpler warning message when plugins are found that need to be updated
  for the new api version.
- Previously, the app would only check api version on plugins when initially
  registering them. This meant that once a plugin was enabled, the app would
  always try to load it even if api version stopped matching. This has been
  corrected; now if the api version doesn't match it will never be loaded.
- Fixed an error where plugins nested more than one level such as
  `mypackage.myplugin.MyPlugin` would fail to load.
- Removed the `display_name` attr from the `PluginSpec` class, as it was simply
  set to `class_path`. It seems that referring to plugins simply by their
  class-paths is a reasonable system for now.
- Added `enabled`, `loadable`, `attempted_load` and `plugin` attrs to the
  `PluginSpec` class. This should make it easier to interact with the overall
  app plugin situation without having to do hacky raw config wrangling.
- Plugins should now show up more sensibly in the plugins UI in some cases. For
  example, a plugin which was previously loading but no longer is after an
  api-version change will still show up in the list as red instead of not
  showing up at all.

### 1.7.20 (build 21140, api 8, 2023-06-22)

- This seems like a good time for a `refactoring` release in anticipation of
  changes coming in 1.8. Basically this means that a lot of things will be
  getting moved or renamed, though their actual functionality should remain
  mostly the same. This will allow modders to prepare for some of what is coming
  in 1.8 without having to worry about functionality changing also. Hopefully
  this will be easier than dumping everything at once when 1.8.0 drops.
- Bumped api-version from 7 to 8. There will be enough breaking changes here
  that I think it's a good thing to force modders to explicitly check/update
  their stuff.
- Started work on the `ba.app.components` subsystem which will be used by
  different app-modes, plugins, etc. to override various app functionality.
- Removed telnet support. This never worked great, has been disabled in server
  builds for a while now, and cloud console mostly eliminates its use case.
- Added the `baclassic` package. As more modern stuff like app-modes,
  squads-mode, and scene-versions start to come online, code specific to more
  hard-coded classic ways of doing things will get migrated here to keep things
  clean and maintainable. Though there are no plans to remove classic
  functionality from the game anytime soon, this functionality may become
  unavailable in some contexts such as when modding cloud servers.
- Added a `baclassic.ClassicSubsystem` singleton accessible as `ba.app.classic`.
  Various older bits from `ba.app` and elsewhere will start to be migrated
  there. Note that the value for `ba.app.classic` can be None if classic is not
  present, so code should try to handle that case cleanly when possible.
- Moved a number of attributes and methods from `ba.app` to `ba.app.classic`.
  This includes things like `spaz_appearances`, `campaigns`, and `maps`.
- `ba.app.accounts_v1` is now `ba.app.classic.accounts`.
- `ba.app.accounts_v2` is now `ba.app.accounts`. Going forward, most all account
  functionality should go through this native v2 stuff.
- 'Model' and 'CollideModel' are now known as 'Mesh' and 'CollisionMesh'
  respectively. I've been wanting to make this change for a while since that
  more accurately describes what is currently stored in a .bob/.cob file. I
  would like to reserve the term 'Model' for use in the future; probably for
  something that can represent multiple meshes, collision-meshes, shading, etc.
  wrapped up into a single unit. To update your code for this change, just
  search for all variations of 'model', 'Model', 'collide_model', '
  CollideModel', etc. and replace them with the equivalent ' Mesh' or
  'CollisionMesh' forms. There should be no remaining uses of 'model' in
  ballistica currently so you should be able to track everything down this way.
- Added the `bascenev1` package. Scene-versions are a major upcoming feature in
  1.8 which for the first time will allow us to make substantial additions and
  changes to low-level game-related types such as nodes, models, and textures
  without breaking backwards compatibility. (bascenev2, etc.) The first step of
  this process will be to move all existing gameplay types into `bascenev1`. So
  instead of looking like: `import ba; ba.newnode()`, gameplay code might look
  more like `import bascenev1 as bs; bs.newnode()` (Wheeee 'bs' is back!).
- Added the `bauiv1` package. This contains all of the existing user-interface
  functionality. Similar to `bascenev1`, most existing UI code now uses the
  convention `import bauiv1 as bui`. This versioning will allow us to evolve
  nicer UI systems in the future (bauiv2, etc.) while keeping existing UIs
  functional.
- Many common bits from `ba` are now available from `bascenev1` and/or `bauiv1`.
  For instance, `bascenev1.app` and `bauiv1.app` are the same as `ba.app`. The
  goal is that most gameplay related modules should only need to import
  `bascenev1` and most UI related modules only `bauiv1` to keep things as simple
  as possible. The `ba` package is now mainly a common repository of
  functionality for these client-facing packages to pull from and should not
  often need to be used directly.
- There is no longer a 'ui' context. Previously, lots of common functionality
  would differ in behavior when executed under the 'ui' context. For example,
  `ba.screenmessage()` under the 'ui' context would simply print to the local
  device's screen, whereas when called under a game hosting context it would
  result in messages sent to all game clients. Now, however, there are instead
  unique versions for gameplay (`bascenev1.screenmessage()`) and ui
  (`bauiv1.screenmessage()`). These versions may differ in arguments and
  functionality; see docs for details. In general, the `ui` versions no longer
  care what context they are running under; their results will always just apply
  to the local device.
- The `ba.Context` class has been reworked a bit and is now `ba.ContextRef` to
  more accurately describe what it actually is. The default constructor
  (`ba.ContextRef()`) will grab a reference to the current context. To get a
  context-ref pointing to *no* context, do `ba.ContextRef.empty()`. UI stuff
  will now insist on being run with no context set. To get references to
  Activity/Session contexts, use the context() methods they provide.
- The following have been split into `bascenev1` and `bauiv1` versions:
  `screenmessage()`, `gettexture()`, `getsound()`, `getmesh()`,
  `getcollisionmesh()`, `getdata()`.
- The `_bainternal` module (the closed source parts of the app) is now the
  `baplus` package. There were too many things with 'internal' in the name and
  it was starting to get confusing. Also, the goal is for this to be an optional
  thing at some point and I feel 'plus' better fits that role; ' internal'
  sounds like something that is always required.
- Added the general concept of 'feature-sets' to the build system. A feature-set
  consists of a high level subset of the app source that can be included or
  excluded for different builds. The current list of feature-sets is `scene_v1`,
  `ui_v1`, `classic`, and `plus`. Tests are being added to ensure that
  feature-sets remain cleanly independent of eachother and also that the app can
  be built and run without *any* feature-sets present. Stay tuned for more info
  as things evolve, but the general idea is that feature-sets will allow us to
  isolate and test new functionality in an efficient way and also will allow
  'spinoff' projects to strip out parts of the app they don't need or add in new
  custom parts on the top of the base set. Modders interested in ' total
  conversions' may want to keep an eye on this.
- There is no longer a standalone `ba.playsound()` function. Both ui-sounds (
  acquired via `bauiv1.getsound()` and scene-sounds (acquired via
  `bascenev1.getsound()`) now have a play() method on them for this purpose. So
  just search for any instances of 'playsound' in your code and change stuff
  like `ba.playsound(ba.getsound('error'))` to `bs.getsound('error').play()`.
  Playing sounds in timers is now especially nicer looking; instead of
  `ba.timer(1.0, ba.Call(ba.playsound, my_sound))` you can now simply do
  `bs.timer(1.0, my_sound.play)`
- Since time functionality needs to be split between ui and scene versions
  anyway, I'm taking the opportunity to revise ballistica's time concepts. I
  revamped these in 1.5, and, after working with them for a few years, I feel
  that having a single time(), timer(), and Timer() call with a variety of
  arguments influencing behavior is unwieldy, so I'll be splitting things out
  into a few separate and simplified versions. Details follow.
- There is now the concept of 'app-time'. This was previously called '
  real-time'. It is basically time that has elapsed while the app is actively
  running. It never jumps ahead or goes backwards and it stops progressing while
  the app is suspended (which is why I feel the term 'real-time' was a bit
  misleading).
- `ballistica::GetRealTime()` in the C++ layer is now
  `ballistica::GetAppTimeMillisecs()`.
- App-time is now stored internally in microseconds instead of milliseconds, and
  there is a `ballistica::GetAppTimeMicrosecs()` call to retrieve the full
  resolution value.
- A number of calls, including the various time/timer functions listed below,
  now always accept time as float seconds and no longer accept a ba.TimeFormat
  value to do otherwise. TimeFormat was basically a way to transition elegantly
  from milliseconds to seconds everywhere, but it has been long enough now that
  we should simplify things. If you are passing
  timeformat=ba.TimeFormat.MILLISECONDS anywhere, simply divide your value by
  1000 now instead to make it seconds.
- In Python there is now an `apptime()` function to get current app-time in
  seconds, an `apptimer()` function to set a timer based on app-time, and an
  `AppTimer()` class to get an adjustable/cancelable timer. There is also an
  `AppTime` type which is technically just float but which can be used by
  type-checkers to keep these time values from being accidentally mixed with
  others. All of these are available in `ba`, `bauiv1`, and `bascenev1`.
- There is now the concept of `display-time` which is a value that progresses
  *mostly* at the same speed as app-time, but in a way that tries to advance at
  a constant rate per local frame drawn, which is useful for visual purposes
  such as UI animations. Trying to instead use app-time in these situations may
  lead to visual jitters since actual times between frame draws may not always
  be constant. Display-time avoids this problem, trading off technical time
  accuracy for visual smoothness. Be aware that display-time updates may be very
  sparse (like 10 per second) if the app is running in headless mode.
- There is now a `displaytime()` function to get current display-time in
  seconds, a `displaytimer()` function to set a timer based on display-time, and
  a `DisplayTimer()` class for an adjustable timer. `DisplayTime` is the custom
  type for these time values (though again, outside of the type-checker it is
  simply a float).
- Within scenes, there is the concept of 'scene-time' or simply just 'time'.
  This was previously called 'sim-time' and is the default time value that most
  gameplay code should deal with. When speeding up or slowing down or pausing a
  game, it is the rate of scene-time progression that is actually changing.
- The `bascenev1.time()` function now gets the current scene-time in seconds,
  the `bascenev1.timer()` function sets a timer based on scene-time, and
  `bascenev1.Timer()` class gives an adjustable timer. `bascenev1.Time` is the
  custom type for these time values (though again, outside of the type-checker,
  it is simply a float). These names are the same as ballistica's previous
  unified time calls, but they no longer have the options to return values in
  milliseconds or operate on other time types. Just do `int(bs.time() * 1000)`
  if you need milliseconds.
- The 'base-time' concept within scenes remains. Base-time can be thought of as
  a metronome - it progresses constantly for a scene even if the scene is paused
  or sped up or slowed down. Some factors, however, can still cause it to speed
  up or slow down, including changing playback rate in a replay or excess cpu
  load causing it to progress slower than normal.
- There is now a `bascenev1.basetime()` function to get the current base-time in
  seconds, a `bascenev1.basetimer()` call to set a timer using base-time, and a
  `bascenev1.BaseTimer` class for an adjustable timer. `bascenev1.BaseTime` is
  the custom type for these values, though again it is simply a float outside of
  the type checker.
- Reworked frame scheduling to be much more general and no longer assume 60fps (
  basically using the new 'display-time' concept). The engine should now be
  better at maintaining smooth looking animation at other frame-rates. Please
  holler if you see otherwise. Note this doesn't affect the issue where pure SDL
  builds like PC/Linux are locked to 60fps; that's a separate thing.
- You can set env-var `BA_DEBUG_LOG_DISPLAY_TIME=1` to get display-time stat
  logs to make sure things are working smoothly on your setup.
- The engine no longer requires that ba_data and other required files exist in
  the current working dir. This assumption meant the engine would at some point
  `chdir()` to where those files live, which felt dirty and complicated passing
  command line args or using ballistica functionality as part of scripts. There
  is now `ba.app.data_directory` which shows where the app is looking for its
  stuff. It is also now possible to specify this directory on the command-line
  via `--data-dir` or `-d`. Note that some platforms/setups may choose to
  `chdir()` to that dir *before* spinning up the engine (to get clean relative
  paths in stack traces/etc.), but the engine itself no longer forces this.
- The `-cfgdir` command-line arg has been renamed to be either `--config-dir` or
  `-C`.
- The `-exec` command-line arg has been renamed to be either `--exec` or `-e`.
- Added a command arg accessible via `--command` or `-c`. Unlike the exec arg
  which runs as part of the app event loop, this command runs *instead* of the
  normal event loop. It can be thought of as analogous to the `-c` arg for the
  Python interpreter. This provides a clean way to do things like introspect
  ballistica's binary modules without having to worry about data files being
  present or about exiting the app after the command runs. The app simply
  bootstraps its Python interpreter, runs this command, and then exits.
- Moved bootstrapping code from a few different places such as ba._bootstrap to
  a standalone `baenv` module. Calling `baenv.configure()` will set up various
  Python things such as script paths, logging, stdout redirection, and signal
  handling. Default runs of the app will do this as the very first thing, but it
  will also be possible to skip this and use ballistica functionality in a more
  'vanilla' Python environment. Running ballistica in the following way should
  be essentially the same as a 'default' run: `PYTHONPATH=ba_data/python
  ./ballisticakit -c 'import baenv; baenv.configure(); import ba;
  ba.app.run()'`.
- Related to the above, it is now possible for `ba.app.python_directory_app`,
  `ba.app.python_directory_user`, and `ba.app.python_directory_app_site` to be
  None if ballistica is being run in a non-standard environment setup. Just
  something to watch out for.
- The `ba` module is no longer imported by default. Since most modding will go
  through other modules now such as `bascenev` or `bauiv1` it seemed odd to be
  importing only `ba`.
- Starting to move the 'spinoff' system into the public repo (things like
  tools/spinoff and tools/batools/spinoff). This is what will be used to make
  filtered standalone versions of ballistica. More on this soon.
- The `ba` module is now called `babase` and is now just a feature-set like any
  other, which simplifies a lot of project logic. It can even be removed from
  spinoff projects, though in practice it makes little sense to do so.
- Python dummy-modules are now always generated on an as-needed basis (when
  running things like `make mypy`) and live in build/dummymodules instead of
  under assets src.
- Added a help command accessible via '--help' or '-h'. Prints available command
  line args/etc.
- Mods dir can now be overridden via '--mods-dir' or '-m' command line args.
- Ballistica has been updated to use Python 3.11 (with all bundled Python
  versions set to 3.11.3).
- Cleaned up bundled Python builds a bit; they now include a number of
  previously-not-included modules such as the rather tricky to compile 'ctypes'.
  Also some modules that relied on native parts that we are not building have
  been filtered out. If you come across any bundled modules that don't import or
  there are any standard modules that you would like to have which are currently
  excluded, please holler.
- Fixes an issue where holding a key while bringing up the chat window could
  leave the player moving in the same direction.
- The ballistica project config file has been renamed from 'config/config.json'
  to 'config/projectconfig.json'. There's a fair amount of other stuff in the
  config dir these days so this helps keep things clear.
- The resources directory is now 'src/resources' (though this is mostly not
  present in the public repo as of yet, but it should appear at some point).
- Similarly, the assets directory is now 'src/assets' and assets get built to '
  build/assets'. This simplifies a lot of project logic in terms of which files
  get blown away during cleans, which get ignored by syncs, etc. (a single big
  src and build dir is simpler than lots of little ones).
- Shortened some names for meta-generated sources. Something like '
  ballistica/generated/python_embedded/foo.inc' might now look more like '
  ballistica/mgen/pyembed/foo.inc'. Some include paths were starting to get
  ridiculously long so this will save a bit of space, especially as
  meta-generated code is set to become a bigger deal soon.
- Renamed BallisticaCore to BallisticaKit. This is simply the default project
  name and is replaced by an actual project name such as 'BombSquad' in spun-off
  projects. Because there is now a 'core' feature set, this name was feeling a
  bit ambiguous. I also feel 'core' sounds like a small subset of a project and
  'kit' more accurately sounds like the entirety of a project. Also, in the
  future, the default BallisticaKit app may be expanded with editing
  functionality and I feel the name 'Kit' fits better for something used that
  way than 'Core' does.
- The `ballisticacore_internal` precompiled library has been renamed to
  `ballistica_plus`. This name better describes what it actually is (basically
  precompiled native portion of the `plus` feature set). Also by removing the
  'kit' from the end it will no longer be renamed in spinoff projects, meaning
  we should be able to recycle the same built libraries in those cases.
- Moved the `ba*.app.accounts` subsystem to `ba*.app.plus.accounts`. This is a
  little more verbose but is cleaner in a way since that functionality is part
  of plus and is not available when plus is missing. So now there's
  `ba*.app.classic.accounts` for v1 stuff and `ba*.app.plus.accounts` for v2
  stuff.
- For similar reasons, moved the `ba*.app.cloud` subsystem to
  `ba*.app.plus.cloud`.
- The big single ballistica standard library Python package containing all the
  built in games, actors, windows, etc. (bastd) has been split out into parts
  associated with bascenev1 (bascenev1lib) and bauiv1 (bauiv1lib). This way,
  when bascenev2 comes along, it can have its own unique associated library of
  stuff (bascenev2lib). To upgrade existing code, go through and replace
  instances of `bastd.ui` with `bauiv1lib` and all other instances of `bastd`
  with `bascenev1lib`. That should mostly do it. Random tip: check out the
  `tools/pcommand mypy_files` as a handy tool to help get your mods updated.
- (build 21057) Fixed an issue with news items erroring on the main menu (thanks
  for the heads up Rikko)
- (build 21059) Fixed an issue where trying to add a new playlist would error (
  thanks for the heads up SEBASTIAN2059)
- (build 21059) Fixed meta scanning which was coming up empty. Note that games
  must now tag themselves via `ba_meta export bascenev1.GameActivity` instead of
  `ba_meta export game` to be discovered. Warnings will be issued if the old tag
  form is found. This is necessary because there will be totally different
  concepts of game-activities/etc. in future scene versions so we need to use
  exact class names instead of the 'game' shortcut.
- (build 21060) Fixed a bug where epic mode was not in slow motion (but sounds
  still were hehehehe).
- (build 21062) The audio server no longer stops all playing sounds when it is
  reset. This behavior was intended to keep game sounds from 'bleeding' out into
  the main menu, but with app-mode-switches now causing resets just after launch
  it is making some early UI sounds (such as the 'power-down' sound if a plugin
  disappears) sound cut-off and broken. Please holler if you notice any sounds
  that get 'stuck' playing after games/etc.
- (build 21063) Improved error handling when loading plugins. If plugin code
  encountered a ModuleNotFound error while executing, it was being incorrectly
  reported that the plugin itself had disappeared, when actually it was just a
  problem within the plugin's code. This is now correctly handled and reported.
  Which is good because this situation will come up a lot for people upgrading
  old plugins which reference 'ba' and other modules that no longer exist.
- (build 21064) Fixed an issue where the menu button wasn't clickable in-game
  (thanks for the heads up Irvin).
- (build 21067) Fixed timing bugs in MeteorShower and a few other places caused
  by incorrect use of `bs.apptime()` there `bs.time()` should have been used
  (thanks for the heads- up SEBASTIAN2059)
- (build 21070) Fixed an issue where teams series would incorrectly end after 1
  round (thanks for the heads up SEBASTIAN2059)
- (build 21072) Fixed a crash drawing a terrain node with no texture set.
- (build 21073) Stack traces are now implemented under windows so should show up
  for fatal errors and whatnot. Also fatal error logging now mentions when stack
  traces are not available.
- (build 21074) Added `babase.native_stack_trace()` to fetch native stack traces
  as strings.
- (build 21076) Hopefully fixed a 'file in use' error for `_appstate_dump_tb` on
  windows. Please holler if you are still seeing this. This file gets written
  for debugging whenever the logic thread remains unresponsive for several
  seconds.
- (build 21078) Custom system scripts dirs works again (complete copies of app
  system scripts living in your mods directory under `sys/$(YOUR_APP_VERSION)`.
  Tools for creating/destroying these setups are now at `babase.modutils` (they
  had been placed under bauiv1 but that was just silly).
- (build 21080) Fixed an issue where the touch screen controller arrow on
  Android would not show correctly under the player.
- (build 21084) Plugin UI now has a categories dropdown for showing only enabled
  or disabled plugins (Thanks vishal332008!)
- (build 21095) Fixed an issue where certain buttons such as map selection
  buttons
  would draw incorrectly.
- (build 21106) Fixed an issue where in-game ping would always display green no
  matter how bad the ping was.
- (build 21107) Upped internal display-timer resolution from milliseconds to
  microseconds.
- (build 21107) Finished implementing new scheduling system for headless mode.
  This should fix the issue where 1.7.20 servers would have 100ms of lag by
  default. Server performance should now be equal to or better than 1.7.19.
  Please holler if not.
- (build 21111) Fixed a server crash when an individual client player leaves the
  game but doesn't disconnect from the server.
- (build 21113) Linux builds now use the '-rdynamic' flag which means stack
  traces we capture in the engine are more readable; they at least show mangled
  c++ symbols instead of just addresses.
- (build 21114) Fixed a bug where new chat messages would not properly appear in
  the chat window while it is open. (Thanks for the heads-up SatSriyakaal!)
- (build 21117) Now bundling .pdb files with windows test builds. This adds a
  few megs but allows us to log nice full stack traces instead of just
  addresses. Try `print(_babase.native_stack_trace())` if you want to make sure
  its working.
- (build 21118) Fixed an issue where certain messages such as player-left
  weren't being send to clients.
- (build 21118) Renamed `bascenev1.screenmessage()` to
  `bascenev1.broadcastmessage()` to make it more clear that it behaves
  differently (sending messages to all connected clients instead of just the
  local screen). There is still a `bascenev1.screenmessage()` but that is now
  the same local-only version available in babase. Added a temporary warning if
  calling screenmessage() in a situation that in previous versions would have
  done a broadcast.
- (build 21121) The old app `user_agent_string` which was very ugly and
  cluttered and nonstandard has been renamed to `legacy_user_agent_string`. A
  newer simpler one is now available from `babase.user_agent_string()`. It looks
  like `Ballistica/1.7.20`. If OS version or platform or whatever else needs to
  be communicated to a server, it should be passed explicitly as extra data.
- (build 21124) Changed debug-prints for connectivity and v2-transport stuff to
  use log calls instead of prints. The environment vars to enable them are now
  `BA_DEBUG_LOG_CONNECTIVITY` and `BA_DEBUG_LOG_V2_TRANSPORT`. Set either to '1'
  to enable debug logging.
- (build 21125) Fixed a bug where app-modes would not have their
  DoApplyAppConfig callbacks called in C++, which was causing the server-mode
  `idle_exit_minutes` value to be ignored. Servers should now properly exit
  after being idle for this length of time.
- (build 21126) Reworked the efrocache system used by public builds for
  downloading built assets and binaries. It should now be faster and more
  efficient (though I have not tested this). Most importantly, it now supports
  spinoff, which means that spinoff projects created from the public github repo
  should now build and run. So if you run `make spinoff-test-base` and then `cd
  build/spinofftest/base`, you should be able to do `make cmake` from that
  spinoff project and get a running app (though it will be just a blank window).
  But the app at that point *is* 100% open source; woohoo!
- (build 20129) Fixed an issue where server builds would not build font assets
  (though it would install them if any recent gui builds had built them) which
  could lead to obscure crashing.
- (build 21131) Fixed a bug where `is_browser_likely_available()` would
  incorrectly return False on Android, causing certain things such as the v2
  login screen to merely display URLs onscreen and not offer to open them in a
  browser.

### 1.7.19 (build 20997, api 7, 2023-01-19)

- Fixes an issue where repeated curses could use incorrect countdown times (
  Thanks EraOSBeta!).
- Last manual party connect port is now saved. Previously, it always assumed the
  port to be 43210 (Thanks ritiek!).
- Added a plugin-settings window under the plugins UI which allows
  enabling/disabling all plugins and setting whether new plugins are
  auto-enabled (Thanks vishal332008!).
- Missing maps are now cleanly filtered out of playlists instead of causing
  errors/hangs (Thanks imayushsaini!).
- Added in-game-ping option under advanced settings (Thanks imayushsaini!).
- `BA_DEVICE_NAME` environment variable can now be used to change the name the
  local device shows up as. Handy if running multiple servers so you can tell
  them apart in cloud-console/etc. (Thanks imayushsaini!).

### 1.7.18 (build 20989, api 7, 2023-01-16)

- Reworked some low level asynchronous messaging functionality in efro.message
  and efro.rpc. Previously these were a little *too* asynchronous which could
  lead to messages being received in a different order than they were sent,
  which is not desirable.
- Added a way to suppress 'Your build is outdated' messages at launch ( see
  `ba._hooks.show_client_too_old_error()`).

### 1.7.17 (build 20983, api 7, 2023-01-09)

- V2 accounts now show a 'Unlink Legacy (V1) Accounts' button in account
  settings if they have any old V1 links present. This can be used to clear out
  old links to replace them with V2 links which work correctly with V2 accounts.
- `ba.internal.dump_tracebacks()` is now `ba.internal.dump_app_state()` and
  `ba.internal.log_dumped_tracebacks()` is now
  `ba.internal.log_dumped_app_state()`. This reflects the fact that these calls
  may be expanded to include other app state in the future (C++ layer thread
  states, etc.).
- Added `ba.app.health_monitor` which will dump app state if the logic thread
  ever stops responding for 5+ seconds while the app is running (to help
  diagnose deadlock situations).
- Various extra logging and bug fixes related to V2 accounts and master server
  communication (trying to get this stuff working as smoothly as possible now
  that it is feature-complete).

### 1.7.16 (build 20969, api 7, 2022-12-18)

- Fixed a bug where profile names encased in curly brackets could cause harmless
  error messages.
- Android will no longer log errors on ba.open_url() calls if a browser is not
  available (it still just falls back to the in-app dialog in that case).
- The 'Upgrade' button for device accounts now signs you out and closes the
  upgrade window to hopefully make it more clear that you need to sign in with
  your newly created/upgraded BombSquad account.
- Fixed a bug where the remote app could not connect for the first 5 seconds
  after launching the app.
- Added Malay language. Ick; apparently its been sitting done for a while and I
  hadn't realized it wasn't added to the game yet. Apologies!. And thanks to all
  contributors!
- Added 'enable_queue' server config setting. This defaults to True but can be
  turned off as a workaround for server owners targeted by queue spam attacks.
- The public party list no longer sorts servers without queues at the end of the
  list. This sorting was put there long ago to prioritize fancy new
  queue-supporting servers but now it would just make the few that opt out of
  queues hard to find. Doh. So opting out of queues is probably not a great idea
  until this build is widespread.
- Public uuids now only change once every 6 months or so instead of with every
  version bump. This way periods of heavy development won't put added strain on
  server owners trying to keep ban lists up to date and whatnot.
- Added a merch button in the in-game store that goes to the ballistica.net
  merch page (though it only shows up in the few countries where merch is
  available).

### 1.7.15 (build 20960, api 7, 2022-12-04)

- The cancel button on the 'Sign in with a Bombsquad Account' popup no longer
  respond to system cancel buttons (escape key, android back button, etc). Turns
  out some Android people were pressing back repeatedly to come back from a
  browser after signing in and immediately canceling their sign in attempts in
  the game before they completed. Hopefully this will avoid some frustration.
- Fixed an issue where back presses could result in multiple main menu windows
  appearing.

### 1.7.14 (build 20958, api 7, 2022-12-03)

- Android Google Play logins now provide V2 accounts with access to all V2
  features such as a globally-unique account tag, cloud-console, and workspaces.
  They should still retain their V1 data as well.
- V2 accounts now have a 'Manage Account' button in the app account window which
  will sign you into a browser with your current account.
- Removed Google App Invite functionality which has been deprecated for a while
  now. Google Play users can still get tickets by sharing the app via codes (
  same as other platforms).
- Updated Android root-detection library to the latest version. Please holler if
  you are getting new false 'your device is rooted' errors when trying to play
  tournaments or anything like that.
- Removed a few obsolete internal functions: `_ba.is_ouya_build()`,
  `_ba.android_media_scan_file()`.
- Renaming some methods/data to disambiguate 'login' vs 'sign-in', both in the
  app and on ballistica.net. Those two terms are somewhat ambiguous and
  interchangeable in English and can either be a verb or a noun. I'd like to
  keep things clear in Ballistica by always using 'sign-in' for the verb form
  and 'login' for the noun. For example: 'You can now sign in to your account
  using your Google Play login'.
- Fixed the 'your config is broken' dialog that shows on desktop builds if the
  game's config file is corrupt and can't be read. It should let you edit the
  config or replace it with a default.
- `ba.printobjects()` is now `ba.ls_objects()`. It technically logs and doesn't
  print so the former name was a bit misleading.
- Added `ba.ls_input_devices()` to dump debug info about the current set of
  input devices. Can be helpful to diagnose mysterious devices joining games
  unintentionally and things like that.
- Added 'raw' bool arg to `ba.pushcall()`. Passing True for it disables
  context_ref save/restore and thread checks.
- Added `ba.internal.dump_tracebacks()` which can be used to dump the stack
  state of all Python threads after some delay. Useful for debugging deadlock;
  just call right before said deadlock occurs. Results will be logged on the
  next app launch if they cannot be immediately.
- Fixed a low level event-loop issue that in some cases was preventing the
  Android version from properly pausing/resuming the app or managing connections
  while in the background. If you look at the devices section on ballistica.net
  you should now see your device disappear when you background the app and
  reappear when you foreground it. Please holler if not.
- Device accounts are now marked as deprecated, and signing in with one now
  brings up an 'upgrade' UI which allows converting it to a V2 account. It is my
  hope to push the entire client ecosystem to V2 accounts as quickly as possible
  since trying to support both independent V1 accounts and V2 accounts is a
  substantial technical burden.
- Fixed an issue where Log calls made within
  `EventLoopThread::PushThreadMessage()` could result in deadlock.
- Fixed an issue where some Android hardware buttons could theoretically cause
  rogue game controller button presses (due to downcasting int values > 255 into
  a uint8 value).

### 1.7.13 (build 20919, api 7, 2022-11-03)

- Android target-sdk has been updated to 33 (Android 13). Please holler if
  anything seems broken or is behaving differently than before on Android.
- Android back-button handling code had to be reworked a bit for sdk 33 ( see
  https://developer.android.com/guide/navigation/predictive-back-gesture).
  Because of this, back buttons on gamepads or other special cases behave
  slightly differently, but hopefully still in a reasonable way. Please holler
  if you find otherwise.

### 1.7.12 (build 20914, api 7, 2022-10-18)

- Disabled some live-objects warnings as it seems their use of certain gc module
  functionality might be causing some rare errors/crashes. On further
  inspection, it turns out that is technically expected. Basically those calls
  are useful for debugging but can break things. Added a note at the top of
  efro.debug elaborating on the situation. We can reimplement similar warnings
  later in a safe manner.
- Removed `ba._general.print_active_refs()` because the newer stuff in
  efro.debug does the same thing better.
- Bug fixes related to v2 account connections.

### 1.7.11 (build 20909, api 7, 2022-10-15)

- Switched our Python autoformatting from yapf to black. The yapf project seems
  to be mostly dead whereas black seems to be thriving. The final straw was yapf
  not supporting the `match` statement in Python 3.10.
- Added `has_settings_ui()` and `show_settings_ui()` methods to ba.Plugin.
  Plugins can use these to enable a 'Settings' button next to them in the plugin
  manager that brings up a custom UI.
- Fixed workspaces functionality, which I broke rather terribly in 1.7.10 when I
  forgot to test it against all the internal changes there (sorry). Note that
  there is a slight downside to having workspace syncing enabled now in that it
  turns off the fast-v2-relaunch-login optimization from 1.7.10.
- App should now show a message when workspace has been changed and a restart is
  needed for it to take effect.
- Fixed an issue where `ba.open_url()` would fall back to internal url display
  window on some newer Android versions instead of opening a browser. It should
  now correctly open a browser on regular Android. On AndroidTV/iiRcade/VR it
  will now always display the internal pop-up. It was trying to use fancy logic
  before to determine if a browser was available but this seemed to be flaky.
  Holler if this is not working well on your device/situation.
- The internal 'fallback' `ba.open_url()` window which shows a url string when a
  system browser is not available now has a qrcode and a copy button (where
  copy/paste is supported).
- Added a 'force_internal' arg to `ba.open_url()` if you would like to always
  use the internal window instead of attempting to open a browser. Now that we
  show a copy button and qr code there are some cases where this may be
  desirable.

### 1.7.10 (build 20895, api 7, 2022-10-09)

- Added eval support for cloud-console. This means you can type something like '
  1+1' in the console and see '2' printed. This is how Python behaves in the
  stdin console or in-game console or the standard Python interpreter.
- Exceptions in the cloud-console now print to stderr instead of
  logging.exception(). This means they aren't a pretty red color anymore, but
  this will keep cloud-console behaving well with things like servers where
  logging.exception() might trigger alarms or otherwise. This is also consistent
  with standard interactive Python behavior.
- Cloud console now shows the device name at the top instead of simply 'Console'
  while connected.
- Moved the function that actually runs cloud console code to
  `ba._cloud.cloud_console_exec()`.
- Added efro.debug which contains useful functionality for debugging object
  reference issues and memory leaks on live app instances (via cloud shell or
  whatever).
- Lots of reworking/polishing in general on communication between the game and
  v2 regional/master servers in preparation of upgrading Google Play accounts to
  V2. Please holler if anything is not working smoothly with a V2 account.
- When establishing V2 master-server communication, if the closest regional
  server is down or too busy, will now fall back to farther ones instead of
  giving up. You can follow this process by setting env var
  `BA_DEBUG_PRINT_V2_TRANSPORT` to 1 when running the app.
- Network testing now skips the alternate v1 master server addr if the primary
  succeeded. The alternate often fails which makes things look broken even
  though the game is ok as long as primary works.
- The v2-transport system will now properly reestablish account connectivity
  when asked to refresh its connection (the cloud does this periodically so
  regional cloud servers can be restarted as needed). Practically this means
  your app won't stop showing up under the ballistica.net devices section after
  its been running for a while; a problem previous builds had.
- The v2-transport system can now establish more than one connection at a time,
  which allows the app to gracefully transition to a new connection when the old
  is about to expire without any period of no connectivity. To test this
  functionality, set env var `BA_DEBUG_PRINT_V2_TRANSPORT=1` to see transport
  debug messages and `BA_DEBUG_V2_TRANSPORT_SHORT_DURATION=1` to cause the cloud
  to request a connection-refresh every 30 seconds or so.
- V2 accounts now consider themselves instantly signed in if they were signed in
  when the app last ran. They still need to contact the master-server before
  anything important can happen, but this should help keep things feel faster in
  general.
- Due to v2-transport improvements, pressing the 'End Session Now' button in
  ballistica.net account settings should now instantly log you out of all apps
  using that session (ones that are online at least). Previously this would
  often not take effect until something like an app relaunch.
- Fixes an issue where the tournament entry window could remain stuck on top
  when following a 'get more tickets' link. (Thanks itsre3!)
- The main menu now says 'End Test' when in a stress test instead of 'End Game'
  (Thanks vishal332008!)
- Added 'discordLogo' and 'githubLogo' textures for anyone who wants to use
  those for UIs.

### 1.7.9 (build 20880, api 7, 2022-09-24)

- Cleaned up the efro.message system to isolate response types that are used
  purely internally (via a new SysResponse type).
- Fixed bug with 'Disable Camera Shake' option. (GitHub #511) (thanks Dliwk!)
- Fixed an issue where Co-op football would play no music.
- Accept "fairydust" as an emit type in `ba.emitfx()` (thanks ritiek!).
- Added epic mode option to Easter Egg Hunt (thanks itsre3!).
- The game no longer auto-signs-in to a device account when first run since we
  want to start encouraging people to use V2 accounts.
- Removed support for GameCircle in Amazon builds (which has been discontinued
  for years at this point).

### 1.7.8 (build 20871, api 7, 2022-09-21)

- Fixed tournament scores submits which were broken in 1.7.7 (oops).
- Added @clear command to stdin command reader.

### 1.7.7 (build 20868, api 7, 2022-09-20)

- Added `ba.app.meta.load_exported_classes()` for loading classes discovered by
  the meta subsystem cleanly in a background thread.
- Improved logging of missing playlist game types.
- Some ba.Lstr functionality can now be used in background threads.
- Added simple check for incoming packets (should increase security level a
  bit).
- Simplified logic for C++ `Platform::GetDeviceName()` and made it accessible to
  Python via `ba.app.device_name`.
- Default device name now uses gethostname() instead of being hard coded to '
  Untitled Device' (though many platforms override this).
- Added support for the console tool in the new devices section on
  ballistica.net.
- Increased timeouts in net-testing gui and a few other places to be able to
  better diagnose/handle places with very poor connectivity.
- Removed `Platform::SetLastPyCall()` which was just for debugging and which has
  not been useful in a while.
- Moved some app bootstrapping from the C++ layer to the `ba._bootstrap` module.
- The game will now properly return to the stress-test window after a stress
  test finishes (thanks vishal332008!)
- Continue window will now pause the game to avoid running up times in the
  background (thanks vishal332008!)
- Keepaway and KingOfTheHill now have epic options (thanks FAL-Guys!)
- Spaz starting with gloves no longer loses it after picking up an expiring
  gloves powerup (thanks itsre3!)
- Starting to rename the 'game' thread to the 'logic' thread. This is the thread
  where most high level app logic happen, not only game logic.
- `_ba.in_game_thread()` is now `_ba.in_logic_thread()`.
- Misc C++ layer tidying/refactoring.
- Split out the `_ba` binary module into `_ba` and `_bainternal`. This will
  eventually allow running without the closed-source parts (`_bainternal`)
  present at all.
- There is now a `_bainternal.py` dummy-module alongside the existing `_ba.py`
  one. Be sure to exclude it from any script collections used by the game (the
  same as `_ba.py`).
- Added checks to make sure `_ba` or `_bainternal` arent used outside of ba.
  Any 'internal' functionality needed outside of ba should be exposed through
  ba.internal. `_ba` and `_bainternal` are internal implementation details.
- Removed C++ Module class and simplified EventLoopThread class. The Module
  class was an old relic of long ago before C++ had lambdas and its existence
  was pretty pointless and confusing these days.
- Renamed C++ App to AppFlavor and AppGlobals to App.
- Renamed C++ Media to Assets.
- Removed 'scores to beat' list in coop which was only ever functional in
  limited cases on the Mac version. Perhaps that feature can reappear in a
  cross-platform way sometime.
- Simplified C++ bootstrapping to allocate all globals in one place.
- Renamed C++ Game classes to Logic.
- The app now bootstraps Python in the main thread instead of the logic thread.
  This will keep things more consistent later when we are able to run under an
  already-existing Python interpreter.
- As a side-effect of initing Python in the main thread, it seems that Python
  now catches segfaults in our debug builds and prints Python stack traces. (
  see https://docs.python.org/3/library/faulthandler.html). We'll have to
  experiment and see if this is a net positive or something we want to disable
  or make optional.
- Python and `_ba` are now completely initialized in public source code. Now we
  just need to enable the app to survive without `_bainternal` and it'll be
  possible to build a 100% open source app.
- `Logging::Log()` in the C++ layer now takes a LogLevel arg (kDebug, kWarning,
  kError, etc.) and simply calls the equivalent Python logging.XXX call. This
  unifies our C++ and Python logging to go through the same place.
- `ba.log()` is no more. Instead just use standard Python logging functions (
  logging.info(), logging.error(), etc.).
- `_ba.getlog()` is now `_ba.get_v1_cloud_log()`. Note that this functionality
  will go away eventually so you should use `ba.app.log_handler` and/or standard
  Python logging functions to get at app logs.
- Along the same lines, `_ba.get_log_file_path()` is now
  `_ba.get_v1_cloud_log_file_path()`.
- Added `_ba.display_log()` function which ships a log message to the in-game
  terminal and platform-specific places like the Android log. The engine wires
  up standard Python logging output to go through this.
- Added `_ba.v1_cloud_log()` which ships a message to the old v1-cloud-log (the
  log which is gathered and sent to the v1 master server to help me identify
  problems people are seeing). This is presently wired up to a subset of Python
  logging output to approximate how it used to work.
- Note: Previously in the C++ layer some code would mix Python print calls (such
  as `PyErr_PrintEx()`) with ballistica::Log() calls. Previously these all wound
  up going to the same place (Python's sys.stderr) so it worked, but now they no
  longer do and so this sort of mixing should be avoided. So if you see a weird
  combination of colored log output lines with non-colored lines that seem to go
  together, please holler as it means something needs to be fixed.
- Builds for Apple devices now explicitly set a thread stack size of 1MB. The
  default there is 512k and I was seeing some stack overflows for heavy physics
  sims or very recursive Python stuff.
- If you want to grab recent logs, you can now use
  `ba.app.log_handler.get_cached()`. This will give you everything that has gone
  through Python logging, Python stdout/stderr, and the C++ Log() call (up to
  the max cache size that is).
- LogHandler output now ALWAYS goes to stderr. Previously it only would if an
  interactive terminal was detected. This should make the binary easier to debug
  if run from scripts/etc. We can add a `--quiet` option if needed or whatnot.
- (build 20859) Fixed an error setting up asyncio loops under Windows related to
  the fact that Python is now inited in the main thread.
- (build 20864) Fatal-error message/traceback now properly prints to stderr
  again (I think the recent logging rejiggering caused it to stop).
- (build 20864) Fixed an issue where the app could crash when connected to the
  cloud console while in a network game.
- Added a simplified help() command which behaves reasonably under the in-game
  console or cloud-console.

### 1.7.6 (build 20687, api 7, 2022-08-11)

- Cleaned up the MetaSubsystem code.
- It is now possible to tell the meta system about arbitrary classes (ba\_meta
  export foo.bar.Class) instead of just the preset types 'plugin', 'game', etc.
- Newly discovered plugins are now activated immediately instead of requiring a
  restart.

### 1.7.5 (build 20672, api 7, 2022-07-25)

- Android build now uses the ReLinker library to load the native main.so, which
  will (hopefully) avoid some random load failures on older Android versions.
- Android Google Play build now prints a message at launch if the billing
  library isn't available or needs to be updated (explaining why purchases won't
  work in that case).
- Various minor bug fixes (mostly cleaning up unnecessary error logging)
- Updated Android builds to use the new NDK 25 release
- Added a warning when trying to play a tournament with a workspace active
- Added api-version to changelog headers and `pcommand version` command.

### 1.7.4 (20646, 2022-07-12)

- Fixed the trophies list showing an incorrect total (Thanks itsre3!)
- ba.app.meta.metascan is now ba.app.meta.scanresults
- Cleaned up co-op ui code a bit
- Added a utility function to add custom co-op games in the practice section:
  `ba.app.add_coop_practice_level`. Also added new workspace template script
  which uses it to define a new co-op game type.
- Removed some spammy debug timing logging I added for tracking down a recent
  bug (can be reenabled by setting env var `BA_DEBUG_TIMING=1`)
- Updated the 'Show Mods Folder' to properly show the path to the mods folder.
  Before it would unhelpfully show something like `<External Storage>/BombSquad`
  but now it should be something more useful like
  `Android/data/net.froemling.bombsquad/files/mods`.
- Android user scripts dir is now called 'mods' instead of 'BombSquad'. The name
  'BombSquad' made sense when it was located in a truly shared area of storage
  but now that it is in the app-specific area (something like
  Android/data/net.froemling.bombsquad/files) it makes sense to just use 'mods'
  like other platforms.
- Updated the Modding Guide button in advanced settings to point to the new
  ballistica wiki stuff instead of the old out-of-date 1.4 modding docs.
- Added ba.app.net.sslcontext which is a shared SSLContext we can recycle for
  our https requests. It turns out it can take upwards of 1 second on older
  Android devices to create a default SSLContext, so this can provide a nice
  speedup compared to the default behavior of creating a new default one for
  each request.
- Rewrote Google Play version purchasing code using Google's newest libraries (
  Google Play Billing 5.0). This should make everything more reliable, but
  please holler if you try to purchase anything in the game and run into
  problems.
- It is now possible on the Google Play version to purchase things like Pro more
  than once for different accounts.

### 1.7.3 (20634, 2022-07-06)

- Fixed an issue with King of the Hill flag regions not working when players
  entered them (Thanks itsre3!)
- Fixed an issue in Chosen One where the flag resetting on top of a player would
  not cause them to become the chosen one (Thanks Dliwk!)
- Fixed an issue where triple-bomb powerup would not flash before wearing off (
  Thanks Juleskie!).
- Fixed an issue where syncing workspaces containing large files could error.
- Net-testing window now requires you to be signed in instead of giving an error
  result in that case.
- The app now issues a gentle notice if plugins are removed instead of erroring
  and continuing to look for them on subsequent launches. This makes things much
  smoother when switching between workspaces or users.
- Added new translation entries for Workspace/Plugin stuff.
- tools/bacloud workspace get/put commands are now functional (wiki page with
  instructions coming soon).
- `_ba.android_get_external_storage_path` is now
  `_ba.android_get_external_files_dir` which maps to the actual call it makes
  under the hood these days.
- Android logging now breaks up long entries such as stack-traces into multiple
  log entries so they should not get truncated.
- The app now issues a warning if device time varies significantly from actual
  world time. This can lead to things like the app incorrectly treating SSL
  certificates as not yet valid and network functionality failing.
- The app now issues a warning if unable to establish secure connections to
  cloud servers (which can be due to aforementioned issue, but could also stem
  from other network problems).
- The Network Testing utility (Settings->Advanced->Network Testing) now tests
  for more potential issues including ones mentioned above.
- The Android version now stores files such as extracted assets and audio caches
  in the non-backed-up files dir (Android's Context.getNoBackupFilesDir()).
  These files can always be recreated by the app so they don't need backups, and
  this makes it more likely that Android will back up what's left in the regular
  files dir (the app config, etc).
- Fixed an issue causing hitches during background SSL network operations (
  manifesting on the Android version but theoretically possibly anywhere).

### 1.7.2 (20620, 2022-06-25)

- Minor fixes in some minigames (Thanks Droopy!)
- Fixed a bug preventing 'clients' arg from working in `_ba.chatmessage` (Thanks
  imayushsaini!)
- Fixed a bug where ba.Player.getdelegate(doraise=True) could return None
  instead of raising a ba.DelegateNotFoundError (thanks Dliwk!)
- Lots of Romanian language improvements (Thanks Meryu!)
- Workspaces are now functional. They require signing in with a V2 account,
  which currently is limited to explicitly created email/password logins. See
  ballistica.net to create such an account or create/edit a workspace. This is
  bleeding edge stuff so please holler with any bugs you come across or if
  anything seems unintuitive.
- Newly detected Plugins are now enabled by default in all cases; not just
  headless builds. (Though a restart is still required before they run). Some
  builds (headless, iiRcade) can't easily access gui settings so this makes
  Plugins more usable there and keeps things consistent. The user still has the
  opportunity to deactivate newly detected plugins before restarting if they
  don't want to use them.
- Reworked app states for the new workspace system, with a new `loading` stage
  that comes after `launching` and before `running`. The `loading` stage
  consists of an initial account log-in (or lack thereof) and any
  workspace/asset downloading related to that. This allows the app to ensure
  that the latest workspace state is synced for the active account before
  running plugin loads and meta scans, allowing those bits to work as seamlessly
  in workspaces as they do for traditional local manual installs.
- Plugins now have an `on_app_running` call instead of `on_app_launch`, allowing
  them to work seamlessly with workspaces (see previous entry).
- Errors running/loading plugins now show up as screen-messages. This can be
  ugly but hopefully provides a bit of debugging capability for anyone testing
  code on a phone or somewhere with no access to full log output. Once we can
  add logging features to the workspaces web ui we can perhaps scale back on
  this.
- Api version increased from 6 to 7 due to the aforementioned plugin changes
  (`on_app_launch` becoming `on_app_running`, etc.)

### 1.7.1 (20597, 2022-06-04)

- V2 account logic fixes
- Polishing V2 web-based login flow

### 1.7.0 (20591, 2022-06-02)

- V2 accounts are now available (woohoo!). These are called 'BombSquad Accounts'
  in the account section. V2 accounts communicate with a completely new server
  and will be the foundation for lots of new functionality in the future.
  However they also function as a V1 account so existing functionality should
  still work. Note that the new 'workspaces' feature for V2-accounts is not yet
  enabled in this build, but it will be in the next few builds. Also note that
  account types such as GameCenter and Google-Play will be 'upgraded' to V2
  accounts in the future so there is no need to try this out if you use one of
  those. But if you use device-accounts you might want to create yourself a V2
  account, since device-accounts will remain V1-only (though you can link an old
  device-account to a v2-enabled account if you want to keep your progress).
  Getting a V2 account now also gives you a chance to reserve a nice account-tag
  before all the good ones are taken.
- Legacy account subsystem has been renamed from `ba.app.accounts` to
  `ba.app.accounts_v1`
- Added `ba.app.accounts_v2` subsystem for working with V2 accounts.
- `ba.SessionPlayer.get_account_id()` is now
  `ba.SessionPlayer.get_v1_account_id()`
- `ba.InputDevice.get_account_id()` is now `ba.InputDevice.get_v1_account_id()`
- `_ba.sign_in()` is now `_ba.sign_in_v1()`
- `_ba.sign_out()` is now `_ba.sign_out_v1()`
- `_ba.get_account_name()` is now `_ba.get_v1_account_name()`
- `_ba.get_account_type()` is now `_ba.get_v1_account_type()`
- `_ba.get_account_state()` is now `_ba.get_v1_account_state()`
- `_ba.get_account_state_num()` is now `_ba.get_v1_account_state_num()`
- `_ba.get_account_display_string()` is now
  `_ba.get_v1_account_display_string()`
- `_ba.get_account_misc_val()` is now `_ba.get_v1_account_misc_val()`
- `_ba.get_account_misc_read_val()` is now `_ba.get_v1_account_misc_read_val()`
- `_ba.get_account_misc_read_val_2()` is now
  `_ba.get_v1_account_misc_read_val_2()`
- `_ba.get_account_ticket_count()` is now `_ba.get_v1_account_ticket_count()`
- Exposing more sources in the public repo; namely networking stuff. I realize
  this probably opens up some attack vectors for hackers but also opens up
  options for server-owners to add their own defenses without having to wait on
  me. Hopefully this won't prove to be a bad idea.
- V2 master server addr is now simply https://ballistica.net. If you had saved
  links to the previous address, https://tools.ballistica.net, please update
  them, as the old address may stop working at some point.
- Upgraded everything to Python 3.10. The upgrade process is pretty smooth at
  this point so we should be able to upgrade yearly now once each new Python
  version has had some time to mature.

### 1.6.12 (20567, 2022-05-04)

- More internal work on V2 master-server communication

### 1.6.11 (20539, 2022-03-23)

- Documentation is now generated using pdoc <https://pdoc.dev>. Thanks Dliwk!!
  ( I'll get it wired up to auto-update to a webpage soon).
- Players who connect to authenticated servers impersonating someone else are
  now simply kicked; not banned. The old behavior was being intentionally
  exploited to ban people from their own servers/etc. I may revert to bans once
  I can do it in a way that is not exploitable.
- The game now establishes a V2 master-server connection (which will soon be
  used for lots of cool functionality). For this version it is mainly enabled
  for testing purposes; please holler if you see any odd warning messages or
  behavior.

### 1.6.10 (20511, 2022-03-20)

- Added `_ba.get_client_public_device_uuid` function which returns a
  semi-permanent device id for a connected client running 1.6.10 or newer. Can
  be useful to combat spam attacks or other mischief.
- Fixed an issue with `make update` not properly rewriting Visual Studio project
  files to account for new/deleted source files.
- Removed various bits of code associated with the (no-longer-functional) Google
  Play Games multiplayer connections.
- Added lots of foundation code for v2 master-server connections (not yet
  enabled).

### 1.6.9 (20486, 2022-02-22)

- Upgraded Android Python to 3.9.10
- Fixed an issue with SSL in Android builds that was preventing communication
  with the master-server in 1.6.8
- Added a new network-diagnostics tool at 'Settings->Advanced->Network Testing'.
  Can be used to diagnose issues talking to master-servers/etc. (especially
  useful now that SSL can factor in)
- Added clipboard support to Mac test build (thought pasting currently requires
  ctrl-v instead of cmd-v).
- Fixed an issue where non-ascii characters in device names could break network
  communication.

### 1.6.8 (20458, 2022-02-16)

- Added Filipino language (Thanks David!)
- Restored pre-v1.5 jump behaviour.
- All communication with the master-server should now be secure (https) using
  root certificates from the
  [certifi](https://github.com/certifi/python-certifi) project. Please holler if
  you run into any connection issues with this version.

### 1.6.7 (20436)

- Fixed a vulnerability which could expose device-account uuids.
- Now generating Linux Arm64 server and test builds (currently built against
  Ubuntu 20).
- Mac test builds are now Universal binaries (Arm64 & x86-64 versions bundled
  together).
- Mac test builds are now notarized and distributed via a snazzy .dmg instead of
  a zip file, so the OS should no longer try to prevent you from running them.
- Test builds can now be found at <https://ballistica.net/builds> - this page
  shows more info about the builds, including file checksums (stored on a
  separate server from the actual files for increased security).

### 1.6.6 (20394)

- Beginning work on moving to new asset system.
- Added Tamil language (Thanks Ryan!)
- Added methods for changing camera attributes to the `_ba` module.

### 1.6.5 (20394)

- Added co-op support to server builds (thanks Dliwk!)
- Updated everything from Python 3.8 to Python 3.9. The biggest immediate impact
  to our code is that basic types such as list, dict, and tuple can be used in
  annotations, eliminating the need to import typing.Dict, typing.List, etc. See
  python.org for more changes.
- Note: accessing mods on external storage on Android will not work in this
  release. This functionality has not been working in recent versions of Android
  due to increased security features anyway and I am in the process of replacing
  it with a cloud based system for installing mods. More on this soon.
- Python 3.9 no longer supports Windows 7 or earlier (according to
  <https://www.python.org/downloads/windows/>) so if you are running such a
  version of Windows you will need to stick to older builds.

### 1.6.4 (20382)

- Some cleanups in the Favorites tab of the gather window.
- Reorganized prefab target names; some targets such as `prefab-debug` are now
  `prefab-gui-debug` (more consistent with the existing `prefab-server-debug`
  targets).
- Windows builds now go to build/windows instead of
  `ballisticacore_windows/build`.
- Lots of project reorganization to allow things such as documentation or the
  dummy `_ba.py` module to be rebuilt from the public repo.
- Added network flood attack mitigation.

### 1.6.3 (20366)

- Telnet access works again for gui builds without requiring a password (access
  must still be granted via the gui).

### 1.6.2 (20365)

- Declare opponent team as the winner if a player with their final turn leaves
  an elimination game.
- Fix for certain cases when trying to host a private game where no available
  nearby servers could be found.
- Enabling per-architecture apk splitting for smaller download sizes on Android.

### 1.6.1 (20362)

- Some clean-up on Android builds, including simplifying ad-networks. No longer
  should ever show rewarded ads in between game rounds (only when actual rewards
  are involved).

### 1.6.0 (20357)

- Revamped netcode significantly. We still don't have client-prediction, but
  things should (hopefully) feel much lower latency now.
- Added network debug graphs accessible by hitting F8.
- Added private parties functionality (cloud hosted parties with associated
  codes making it easier to play with friends)
- The meta subsystem now enables new plugins by default in headless builds.
- Added option to save party in Manual tab
- Slight tidying on the tourney entry popup
- Env var to override UI scale is now `BA_UI_SCALE` instead of
  `BA_FORCE_UI_SCALE`.
- Fixed an issue where ba.storagename() could prevent objects on the stack from
  getting released cleanly
- Improvements to documentation generation such as link to some external base
  types.
- Added `ba.clipboard_*` functions for copying and pasting text on supported
  platforms.
- Implemented clipboard functionality on SDL based builds (such as prefab).
- Fixed an issue where click locations on scaled text fields could be
  incorrectly calculated.
- Server-wrapper improvements allowing config path and `ba_root` path to be
  passed explicitly.
- Binary -cfgdir option now properly allows any path, not just `./ba_root`.
- Additional server-wrapper options such as disabling auto-restart and automatic
  restarts on config file changes.
- Running a `_ba.connect_to_party` command via the -exec arg should now do the
  right thing.
- Fixed possible crash due to buffer under/overruns in `Utils::precalc_rands_*`.
- Fixed a potential crash-on-exit due to statically allocated colliders/caches
  in `ode_collision_trimesh.cpp` getting torn down while in use
- Better randomization for player free-for-all starting locations
- Plugins can now register to be called for pause, resume, and shutdown events
  in addition to launch
- Added ba.app.state holding the overall state of the app (running, paused,
  etc.)
- renamed the efro.dataclasses module to efro.dataclassio and added significant
  functionality
- command-line input no longer errors on commands longer than 4k bytes.
- added show-tutorial option to the server wrapper config
- added custom-team-names option to the server wrapper config
- added custom-team-colors option to the server wrapper config
- added inline-playlist option to the server wrapper config

### 1.5.29 (20246)

- Exposed ba method/class initing in public C++ layer.
- The 'restart' and 'shutdown' commands in the server script now default to
  immediate=True
- Wired up `clean_exit_minutes`, `unclean_exit_minutes`, and `idle_exit_minutes`
  options in the server config
- Removed remains of the google-real-time-multiplayer stuff from the
  android/java layer.

### 1.5.28 (20239)

- Simplified `ba.enum_by_value()`
- Updated Google Play version to hopefully show friend high scores again on
  score screens (at least for levels that have an associated Google Play
  leaderboard).
- Public-party-list now properly shows an error instead of 'loading...' when not
  signed in.
- Heavily reworked public party list display code to be more efficient and avoid
  hitches even with large numbers of servers.

### 1.5.27 (20238)

- Language functionality has been consolidated into a LanguageSubsystem object
  at ba.app.lang
- `ba.get_valid_languages()` is now an attr: `ba.app.lang.available_languages`
- Achievement functionality has been consolidated into an AchievementSubsystem
  object at ba.app.ach
- Plugin functionality has been consolidated into a PluginSubsystem obj at
  ba.app.plugins
- Ditto with AccountV1Subsystem and ba.app.accounts
- Ditto with MetadataSubsystem and ba.app.meta
- Ditto with AdsSubsystem and ba.app.ads
- Revamped tab-button functionality into a cleaner type-safe class (
  bastd.ui.tabs.TabRow)
- Split Gather-Window tabs out into individual classes for future improvements (
  bastd.ui.gather.\*)
- Added the ability to disable ticket-purchasing UIs for builds
  (`ba.app.allow_ticket_purchases`)
- Reworked the public party gather section to perform better; it should no
  longer have to rebuild the list from scratch each time the UI is visited.
- Added a filter option to the public party list (sorry it has taken so long).

### 1.5.26 (20217)

- Simplified licensing header on python scripts.
- General project refactoring in order to open source most of the C++ layer.

### 1.5.25 (20176)

- Added Venetian language (thanks Federico!)
- Fixed an issue where chosen-one flashes would remain if the player leaves the
  game
- Added android input-device detection log messages for debugging
- Android asset-sync phase (completing install...) now emits log output for
  debugging.

### 1.5.24 (20163)

- Upgraded Python from version 3.7 to 3.8. This is a substantial change (though
  nothing like the previous update from 2.7 to 3.7) so please holler if anything
  is broken. These updates will happen once every year or two now...
- Windows debug builds now use Python debug libraries. This should hopefully
  catch more errors that would otherwise go undetected and potentially cause
  crashes.
- Switched windows builds to use 'fast' mode math instead of 'strict'. This
  should make the game run more efficiently (similar modes are already in use on
  other platforms) but holler if any odd breakage happens such as things falling
  through floors (more often than the occasional random fluke-y case that
  happens now).
- Added `_ba.can_display_full_unicode()` for any code that wants to avoid
  printing things that won't show up locally.
- Now pulling some classes such as Literal and Protocol from typing instead of
  `typing_extensions` (they were officially added to Python in 3.8)
- Double taps/clicks now work properly on widgets nested under a scroll-widget
  on mobile (so, for example, replays can now be double-clicked to view them)

### 1.5.23 (20146)

- Fixed the shebang line in `bombsquad_server` file by using `-S` flag for
  `/usr/bin/env`.
- Fixed a bug with hardware keyboards emitting extra characters in the in-game
  console (~ or F2)
- Added support for 'plugin' mods and user controls to configure them in
  settings-\>advanced-\>plugins.
- Renamed `selection_loop_to_parent` to `selection_loops_to_parent` in widget
  calls.
- Added `selection_loops_to_parent`, `border`, `margin`, `claims_left_right`,
  and `claims_tab` args to ba.columnwidget().
- Column-widget now has a default `border` of 0 (explicitly pass 2 to get the
  old look).
- Column-widget now has a default `margin` of 10 (explicitly pass 0 to get the
  old look).
- Added `selection_loops_to_parent`, `claims_left_right`, and `claims_tab` args
  to ba.scrollwidget.
- Added `selection_loops_to_parent`, `claims_left_right`, and `claims_tab` args
  to ba.rowwidget.
- Added `claims_left_right` and `claims_tab` to ba.hscrollwidget().
- Default widget `show_buffer` is now 20 instead of 0 (causes scrolling to stay
  slightly ahead of widget selection). This can be overridden with the
  ba.widget() call if anything breaks.
- Relocated ba.app.uiscale to ba.app.ui.uiscale.
- Top level settings window now properly saves/restores its state again.
- Added Emojis to the Internal Game Keyboard.
- Added continuous CAPITAL letters typing feature in the Internal Game Keyboard.

### 1.5.22 (20139)

- Button and key names now display correctly again on Android (and are cleaned
  up on other platforms too).

### 1.5.21 (20138)

- Added a UI subsystem at ba.app.ui (containing globals/functionality that was
  previously directly under ba.app). And hopefully added a fix for rare state of
  two main menus appearing on-screen at once.
- Added options in the 'Advanced' section to disable camera shake and camera
  gyroscope motion.

### 1.5.20 (20126)

- The ba.Session.teams and ba.Session.players lists are now
  ba.Session.sessionteams and ba.Session.sessionplayers. This is to help keep it
  clear that a Team/Player and a SessionTeam/SessionPlayer are different things
  now.
- Disconnecting an input-device now immediately removes the player instead of
  doing so in the next cycle; this prevents possible issues where code would try
  to access player.inputdevice before the removal happens which would lead to
  errors.
- Updated mac prefab builds to point at homebrew's python@3.7 package now that
  3.8 has been made the default.
- Fixed an issue where adding/deleting UI widgets within certain callbacks could
  cause a crash.
- Fixed a case where an early fatal error could lead to a hung app and no error
  dialog.
- Added environment variables which can override UI scale for testing. Set
  `BA_FORCE_UI_SCALE` to small, medium or large.
- Added a ba.UIScale enum. The value at ba.app.uiscale replaces the old
  `ba.app.interface_type`, `ba.app.small_ui`, and `ba.app.med_ui` values.
- Emoji no longer display in-game with a washed-out appearance. If there are any
  places in-game where bright-colored emoji become distracting, please holler.
- `_ba.get_game_roster()` now includes `account_id` which is the validated
  account id of all clients (will be None until completes). Also, a few keys are
  renamed: `specString->spec_string` and `displayString->display_string`.

### 1.5.19 (20123)

- Cleaned up some bomb logic to avoid weird corner-cases such as land-mine
  explosions behaving like punches when set off by punches or bombs potentially
  resulting in multiple explosions when triggered by multiple other bombs
  simultaneously. Holler if anything explosion-related seems off now.
- Reactivated and cleaned up fatal-error message dialogs; they should now show
  up more consistently and on more platforms when something catastrophic happens
  instead of getting a silent crash.
- Certain hardware buttons on Android which stopped working in 1.5 should now be
  working again...

### 1.5.18 (20108)

- A bit of project cleanup; tools/snippets is now tools/pcommand, etc.
- More minor bug fixes and crash/bug-logging improvements.

### 1.5.17 (20102)

- More cleanup to logging and crash reporting system.
- Various other minor bug fixes...

### 1.5.16 (20099)

- Hopefully finally fixed that pesky crash bug on score submissions.

### 1.5.14 (20096)

- Fixed Android VR version failing to launch.
- More bug fixing and crash reporting improvements.

### 1.5.13 (20095)

- Hopefully fixed an elusive random crash on android that popped up recently.
- Misc bug fixes.

### 1.5.12 (20087)

- Improved exception handling and crash reporting.
- Misc bug fixes.

### 1.5.11 (20083)

- Fixed a freeze in the local network browser.

### 1.5.10 (20083)

- Streamlined C++ layer bootstrapping process a bit.
- Creating sys scripts via ba.modutils now works properly.
- Custom soundtracks should now work again under Android 10.
- Misc other bug fixes.

### 1.5.9 (20082)

- Reduced some hitches when clicking on certain buttons in the UI
- Fixed an issue where very early keyboard/controller connects/disconnects could
  get lost on android.
- `ba._modutils` is now ba.modutils since it is intended to be publicly
  accessible.
- drop-down console is now properly accessible again via android hardware
  keyboards (\` key)
- Other minor bug fixes..

### 1.5.8 (20079)

- Fixed an issue where touch controls or sound settings values could look like
  0.8999999999. Please holler if you see this anywhere else.
- Fixed a potential crash when tapping the screen before the game is fully
  inited.
- Restored the correct error message in the 'Google Play' connection tab from
  1.4 (I am actively working on a replacement)
- Other minor bug fixes.

### 1.5.7 (20077)

- Fixed an issue where co-op score screen rating could look like '
  3.9999999999999'
- Other minor bug fixes.

### 1.5.6 (20075)

- Lots of internal event-handling cleanup/reorganization in preparation for
  Android 1.5 update.
- Lots of low level input handling cleanup, also related to Android 1.5 version.
  Please holler if keyboard/game-controllers/etc. are behaving odd on any
  platforms.
- Now including Android test builds for the first time since 1.5. These have not
  been thoroughly tested yet so please holler with anything that is obviously
  broken.
- Mouse wheel now works in manual camera mode on more platforms.
- Server scripts now run in opt mode in release builds, so they can use bundled
  .opt-1.pyc files.
- Fixes a potential crash in the local network browser.
- Fixes an issue where Hockey Pucks would not show up in network games.
- More misc bug fixes and tidying.

### 1.5.5 (20069)

- Cleaned up Windows version packaging.
- More misc bug fixes.

### 1.5.4 (20067)

- Should now work properly with non-ascii paths on Windows (for real this time).
- Note that Windows game data is now stored under 'Local' appdata instead of '
  Roaming'; if you have an old installation with data you want to preserve, you
  may want to move it over manually.
- Misc cleanup and minor bug fixes.

### 1.5.3 (20065)

- Improved handling of non-ascii characters in file paths on Windows.

### 1.5.2 (20063)

- Fixes an issue with controls not working correctly in net-play between 1.4.x
  and 1.5.x.
- Tidied up onslaught code a bit.
- Fixes various other minor bugs.

### 1.5.1 (20062)

- Windows server now properly displays color when run by double-clicking the
  .bat file.
- Misc bug fixes.

### 1.5.0 (20001)

- This build contains about 2 years worth of MAJOR internal refactoring to
  prepare for the future of BombSquad. As a player this should not (yet) look
  different from 1.4, but for modders there is a lot new. See the rest of these
  change entries or visit [ballistica.net](https://ballistica.net) for more
  info.
- Ported the entire scripting layer from Python 2 to Python 3 (currently at 3.7,
  and I intend to keep this updated to the latest widely-available release).
  There's some significant changes going from python 2 to 3 (new print
  statement, string behavior, etc.), but these are well documented online, so
  please read up as needed. This should provide us some nice benefits and
  future-proofs everything. (my janky 2.7 custom Python builds were getting a
  little long in the tooth).
- Refactored all script code to be PEP8 compliant (Python coding standards).
  Basically, this means that stuff that was camel-case (fooBar) is now a single
  word or underscores (`foobar` / `foo_bar`). There are a few minor exceptions
  such as existing resource and media filenames, but in general old code can be
  ported by taking a pass through and killing the camel-case. I know this is a
  bit of a pain in the ass, but it'll let us use things like Pylint and just be
  more consistent with the rest of the Python world.
- On a related note, I'm now using 'yapf' to keep my Python code formatted
  nicely (using pep8 style); I'd recommend checking it out if you're doing a lot
  of scripting as it's a great time-saver.
- On another related note, I'm trying to confirm to Google's recommendations for
  Python code (search 'Google Python Style Guide'). There are some good bits of
  wisdom in there, so I recommend at least skimming through it.
- And as one last related note, I'm now running Pylint on all my own Python
  code. Highly recommended if you are doing serious scripting, as it can make
  Python almost feel as type-safe as C++.
- The minimum required android version will now be 5.0 (a requirement of the
  Python 3 builds I'm using)
- Minimum required macOS version is now 10.13 (for similar reasons)
- 'bsInternal' module is now `_ba` (better lines up with standard Python
  practices)
- bs.writeConfig() and bs.applySettings() are no more. There is now
  ba.app.config which is basically a fancy dict class with some methods added
  such as commit() and apply()
- bs.getEnvironment() is no more; the values there are now available through
  ba.app (see notes down further)
- Fixed the mac build so command line input works again when launched from a
  terminal
- Renamed 'exceptionOnNone' arg to 'doraise' in various calls.
- bs.emitBGDynamics() is now ba.emitfx()
- bs.shakeCamera() is now ba.camerashake()
- Various other minor name changes (bs.getUIBounds() -> ba.app.ui_bounds, etc.).
  I'm keeping old and new Python API docs around for now, so you can compare as
  needed.
- Renamed bot classes based on their actions instead of their appearances (ie:
  PirateBot -> ExplodeyBot)
- bs.getSharedObject() is now ba.stdobj()
- Removed bs.uni(), bs.utf8(), `bs.uni_to_ints()`, and `bs.uni_from_ints()`
  which are no longer needed due to Python 3's better string handling.
- Removed bs.SecureInt since it didn't do much to slow down hackers and hurts
  code readability.
- Renamed 'finalize' to 'expire' for actors and activities. 'Finalize' sounds
  too much like a destructor, which is not really what that is.
- bs.getMapsSupportingPlayType() is now simply ba.getmaps(). I might want to add
  more filter options to it besides just play-type, hence the renaming.
- Changed the concept of 'game', 'net', and 'real' times to 'sim', 'base', and '
  real'. See time function docs for specifics. Also cleared up a few ambiguities
  over what can be used where.
- I'm converting all scripting functions to operate on floating-point seconds by
  default instead of integer milliseconds. This will let us support more
  accurate simulations later and is just cleaner I feel. To keep existing calls
  working you should be able to add timeformat='ms' and you'll get the old
  behavior (or multiply your time values by 0.001). Specific notes listed below.
- ba.Timer now takes its 'time' arg as seconds instead of milliseconds. To port
  old calls, add: timeformat='ms' to each call (or multiply your input by 0.001)
- ba.animate() now takes times in seconds and its 'driver' arg is now 'timetype'
  for consistency with other time functions. To port existing code you can pass
  timeformat='ms' to keep the old milliseconds based behavior.
- ditto for `ba.animate_array()`
- ba.Activity.end() now takes seconds instead of milliseconds as its delay arg.
- TNTSpawner now also takes seconds instead of milliseconds for `respawn_time`.
- There is a new ba.timer() function which is used for all one-off timer
  creation. It has the same args as the ba.Timer() class constructor.
- bs.gameTimer() is no more. Pass timeformat='ms' to ba.timer() if you need to
  recreate its behavior.
- bs.netTimer() is no more. Pass timetype='base' and timeformat='ms' to
  ba.timer() if you need to recreate its behavior.
- bs.realTimer() is no more. Pass timetype='real' and timeformat='ms' to
  ba.timer() if you need to recreate its behavior.
- There is a new ba.time() function for getting time values; it has consistent
  args with the new ba.timer() and ba.Timer() calls.
- bs.getGameTime() is no more. Pass timeformat='ms' to ba.time() if you need to
  recreate its behavior.
- bs.getNetTime() is no more. Pass timetype='base' and timeformat='ms' to
  ba.time() if you need to recreate its behavior.
- bs.getRealTime() is no more. Pass timetype='real' and timeformat='ms' to
  ba.time() if you need to recreate its behavior.
- bs.getTimeString() is now just ba.timestring(), and accepts seconds by default
  (pass timeformat='ms' to keep old calls working).
- bs.callInGameThread() has been replaced by an optional `from_other_thread` arg
  for ba.pushcall()
- There is now a special `ba.UNHANDLED` value that handlemessage() calls should
  return any time they don't handle a passed message. This will allow fallback
  message types and other nice things in the future.
- Wired the boolean operator up to ba.Actor's exists() method, so now a simple "
  if mynode" will do the right thing for both Actors and None values instead of
  having to explicitly check for both.
- Ditto for ba.Node; you can now just do 'if mynode' which will do the right
  thing for both a dead Node or None.
- Ditto for ba.InputDevice, ba.Widget, ba.Player
- Added a bs.App class accessible via ba.app; will be migrating global app
  values there instead of littering python modules with globals. The only
  remaining module globals should be all-caps public 'constants'
- 'Internal' methods and classes living in `_ba` and elsewhere no longer start
  with underscores. They are now simply marked with '(internal)' in their
  docstrings.  'Internal' bits are likely to have janky interfaces and can
  change without warning, so be wary of using them. If you find yourself
  depending on some internal thing often, please let me know, and I can try to
  clean it up and make it 'public'.
- bs.getLanguage() is no more; that value is now accessible via ba.app.language
- bs.Actor now accepts an optional 'node' arg which it will store as `self.node`
  if passed. Its default DieMessage() and exists() handlers will use `self.node`
  if it exists. This removes the need for a separate NodeActor() for simple
  cases.
- bs.NodeActor is no more (it can simply be replaced with ba.Actor())
- bs.playMusic() is now ba.setmusic() which better fits its functionality (it
  sometimes just continues playing or stops playing).
- The bs.Vector class is no more; in its place is a shiny new ba.Vec3 which is
  implemented internally in C++ so its nice and speedy. Will probably update
  certain things like vector node attrs to support this class in the future
  since it makes vector math nice and convenient.
- Ok you get the point... see [ballistica.net](https://ballistica.net) for more
  info on these changes.

### 1.4.155 (14377)

- Added protection against a repeated-input attack in lobbies.

### 1.4.151 (14371)

- Added Chinese-Traditional language and improved translations for others.

### 1.4.150 (14369)

- Telnet port can now be specified in the config
- Telnet socket no longer opens on headless build when telnet access is off (
  reduces DoS attack potential)
- Added a `filter_chat_message()` call which can be used by servers to
  intercept/modify/block all chat messages.
- `bsInternal._disconnectClient()` now takes an optional banTime arg (in
  seconds, defaults to old value of 300).

### 1.4.148 (14365)

- Added a password option for telnet access on server builds

### 1.4.147 (14364)

- Fixes an issue where a client rejoining a server after being kicked could get
  stuck in limbo
- Language updates
- Increased security on games that list themselves as public. All joining
  players must now be validated by the master server, or they will be kicked.
  This will let me globally ban accounts or ip addresses from joining games to
  avoid things like ad spam-bots (which has been a problem this week).
- Added a max chat message length of 100
- Clients sending abnormal amounts of data to the server will now be auto-kicked

### 1.4.145 (14351)

- Mostly a maintenance release (real work is happening in the 1.5/2.0 branch) -
  minor bug fixes and a few language updates.
- Google deprecated some older SDKs, so the minimum Android supported by this
  build is now 4.4

### 1.4.144 (14350)

- Added Greek translation

### 1.4.143 (14347)

- Fixed an issue where server names starting and ending with curly brackets
  would display incorrectly
- Fixed an issue where an android back-button press very soon after launch could
  lead to a crash
- Fixed a potential crash if a remove-player call is made for a player that has
  already left

### 1.4.142 (14346)

- Fixed an issue in my rigid body simulation code which could lead to crashes
  when large numbers of bodies are present

### 1.4.141 (14344)

- Fixed a longstanding bug in my huffman compression code that could cause an
  extra byte of unallocated memory to be read, leading to occasional crashes

### 1.4.140 (14343)

- Fixed a few minor outstanding bugs from the 1.4.139 update

### 1.4.139 (14340)

- Added an option to the server builds to point to a server-stats webpage that
  will show up as an extra link in the server browser (in client 1.4.139+)
- Removed the language column from the server browser. This was more relevant
  back when all clients saw the game in the server's language, and is nowadays
  largely just hijacked for silly purposes. Holler if you miss it.
- Server list now re-pings servers less often and averages ping results to
  reduce the amount of jumping around in the list. Please holler if this feels
  off.
- Added some slick new client-verification tech. Going forward it should be
  pretty much impossible to fool a server into thinking you are using a
  different account than you really are.
- Added a `get_account_id()` method to the bs.Player class. This will return a
  player's signed-in account-id (when it can be verified for certain)

### 1.4.138 (14336)

- Removed SDL library from the server builds, so that's one less dependency that
  needs to be installed when setting up a linux server

### 1.4.137 (14331)

- Lots of internal code cleanup and reorganization before I dig into networking
  rework (hopefully didn't break too much)
- Slowly cleaning up Python files (hoping to move closer to PEP 8 standards and
  eventually Python 3)
- Added Hindi language
- Cleared out some old build types (farewell OUYA; thanks for the memories)
- Added support for meshes with > 65535 verts (though turns out OpenGL ES2
  doesn't support this so moot at the moment)

### 1.4.136 (14327)

- Updated 'kiosk mode' functionality (used for simple demo versions of the game)
- Lots of work getting VR builds up to date
- Fixed an issue where 'report this player' window would show up behind the
  window that spawned it

### 1.4.135 (14324)

- Updated various SDKs for the android build (now building against api 27,
  removed inmobi ads, etc.)

### 1.4.134 (14322)

- Fixed an issue where the internal keyboard would sometimes show up behind game
  windows
- Fixed an issue where UI widget selection would sometimes loop incorrectly at
  window edges
- Fixed an issue where overlay windows such as the quit dialog would allow
  clicks to pass through to regular windows under them
- Work on 2.0 UI (not yet enabled)

### 1.4.133 (14318)

- Pro upgrade now unlocks custom team names and colors in teams mode
- Added a 'Mute Chat' option for completely ignoring incoming chat messages
- Fixed a longstanding issue where player-selectors could get 'stuck'
- Pro upgrade now unlocks a new exact color picker option for character
  colors/highlights/etc.
- Added new flag icons to the store: Iran, Poland, Argentina, Philippines, and
  Chile
- Added an option for translators to be notified by the game whenever there are
  new phrases to translate (under settings->advanced)
- Increased quality on some models, textures and audio
- Assault no longer counts dead bodies hitting the flag as scores
- Replay speed can now be controlled with -/= keys (on devices with keyboards)
- Added Serbian language
- Remote app connections are now disabled by default on server builds
- Server wrapper script now supports python 3 in addition to python 2. (Python 3
  support in the actual game will still be awhile)
- Added better crash reporting on Android, so I can hopefully fix bugs more
  quickly.
- bs.Lstr() can now take a 'fallbackResource' or 'fallbackValue' argument; the
  old 'fallback' argument is deprecated
- Removed the long-since-deprecated bs.translate() and bs.getResource() calls (
  bs.Lstr() should be used for all that stuff now)
- Removed some deprecated functions from GameActivity:
  getInstanceScoreBoardNameLocalized(), getInstanceNameLocalized(),
  getConfigDescriptionLocalized()

### 1.4.132 (14316)

- Fixed an issue where the game could get stuck in a black screen after resuming
  on Android

### 1.4.131 (14315)

- Replay playback speed can now be adjusted in the menu
- Fixed an issue with touch controls showing up while in party chat
- Fixed issues with the new anti-turbo logic when hosting

### 1.4.130 (14313)

- New character: Grumbledorf the Wizard
- Improved public party browsing performance
- Added protections against turbo exploits when hosting
- Fixed issues with some Android controllers not being recognized

### 1.4.126 (14307)

- Improved keyboard and mouse support on Android

### 1.4.125 (14306)

- Added support for keyboards on Android
- Added support for desktop-like environments such as Samsung DeX and
  Chromebooks on Android
- Optimized game UI for wide-screen layouts such as the Galaxy Note 8

### 1.4.121 (14302)

- Added support for account unlinking

### 1.4.118 (14298)

- Added 64-bit arm binary to Android builds

### 1.4.111 (14286)

- BombSquad Pro now unlocks 2 additional characters
- multi-line chat messages are now clamped down to 1 line; should prevent
  annoying multi-line fullscreen message spam

### 1.4.106 (14280)

- the game will now only print 'game full' player-rejection messages to the
  client attempting to join; should reduce annoying message spam.

### 1.4.101 (14268)

- the game will now attempt to load connecting players' profiles and info from
  my master-server instead of trusting the player; should reduce cheating

### 1.4.100 (14264)

- added a 'playlistCode' option in the server config which corresponds with
  playlist codes added in BombSquad 1.4.100 (used for sharing playlists with
  friends). Now you can create a custom playlist, grab a code for it, and easily
  use it in a dedicated server.

### 1.4.99 (14252)

- there is now a forced 10-second delay between a player leaving the game and
  another player from that same client joining the game. This should fix the
  exploit where players were leaving and re-joining to avoid spawn times.
- most in-game text is now set as bs.Lstr() values so that they show up in the
  client's own language instead of the server's There are currently a few
  exceptions such as time values which I need to address.

### 1.4.98 (14248)

- added kick-votes that can be started by any client. Currently, a client must
  type '0' or '1' in chat to vote, but I'll add buttons for them soon.
- modified text nodes so that they can display in each client's own language.  (
  most text nodes don't do this yet but the capability is there). However, this
  means older clients can't connect to 1.4.98 servers, so you may want to stick
  with an older server for a bit until the userbase gets more updated.

### 1.4.97 (14247)

- back to displaying long names in more places; mainly just the in-game ones are
  clamped... trying to find a good balance...

### 1.4.97 (14246)

- public party names will now show up for clients as the title of their party
  windows instead of "My Party" and also during connect/disconnect (requires
  client 14246+)
- server now ignores 'locked' states on maps/game-types, so meteor-shower,
  target-practice, etc. should work now

### 1.4.97 (14244)

- kicked players are now unable to rejoin for a several minutes

### 1.4.96 (14242)

- chat messages and the party window now show player names instead of account
  names when possible
- server now clamps in-game names to 8 characters so there's some hope of
  reading them in-game. Can loosen this or add controls for how clamping happens
  if need be.

### 1.4.96 (14241)

- added an automatic chat-block to combat chat spammers. Block durations start
  at 10 seconds and double with each repeat offense

### 1.4.95 (14240)

- fixed an issue where a single account could not be used to host multiple
  parties at once

### 1.4.95 (14236)

- added a port option to the config, so it's now possible to host multiple
  parties on one machine (note that bombsquad 1.4.95+ is required to connect
  ports aside from 43210)

### 1.4.95 (14234)

- fixed a bug that could cause the Windows version to freeze randomly after a
  while

### 1.4.95 (14233)

- bombsquad (both `bs_headless` and regular) now reads commands from
  standard input, making it easier to run commands via scripts or the terminal
- server now runs using a 'server' account-type instead of the local 'device'
  account. (avoids daily-ticket-reward messages and other stuff that's not
  relevant to servers)
- the server script now passes args to the game as a json file instead of
  individual args; this should keep things cleaner and more expandable
- the `bombsquad_server` script also now reads commands from stdin, allowing
  reconfiguring server settings on the fly
- added more options such as the ability to set game series lengths and to host
  a non-public party

### 1.4.94

- now have mac, windows, and both 32 and 64-bit linux server builds
- added an optional config.py file that can be used instead of modifying the
  server script itself
- added an autoBalanceTeams option for teams games
- people joining and leaving the party are no longer announced (too much noise)

### 1.4.93

- should now properly allow clients to use their unlocked characters
- added an option to enable telnet access<|MERGE_RESOLUTION|>--- conflicted
+++ resolved
@@ -1,10 +1,6 @@
-<<<<<<< HEAD
-### 1.7.33 (build 21743, api 8, 2023-12-21)
+### 1.7.33 (build 21756, api 8, 2024-01-05)
 - Exposed an override for `bascenev1.Session`'s max players on servers (by EraOSBeta)
 - Added UI for customizing teams and FFA series length (by EraOSBeta, idea by 3alTemp)
-
-=======
-### 1.7.33 (build 21756, api 8, 2024-01-05)
 - Stress test input-devices are now a bit smarter; they won't press any buttons
   while UIs are up (this could cause lots of chaos if it happened).
 - Added a 'Show Demos When Idle' option in advanced settings. If enabled, the
@@ -17,8 +13,7 @@
 - Players now get points for killing bots with their own bombs by catching it
   and throwing it back at them. This is actually old logic but was disabled due
   to a logic flaw, but should be fixed now. (Thanks VinniTR!)
-  
->>>>>>> 8f8a32d2
+
 ### 1.7.32 (build 21741, api 8, 2023-12-20)
 - Fixed a screen message that no one will ever see (Thanks vishal332008?...)
 - Plugins window now displays 'No Plugins Installed' when no plugins are present (Thanks vishal332008!)
